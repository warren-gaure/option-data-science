--- conflicted
+++ resolved
@@ -94,6 +94,13 @@
    "cell_type": "markdown",
    "metadata": {},
    "source": [
+    "![Pipeline](./results/pipeline.png)"
+   ]
+  },
+  {
+   "cell_type": "markdown",
+   "metadata": {},
+   "source": [
     "---"
    ]
   },
@@ -1003,19 +1010,6 @@
   },
   {
    "cell_type": "code",
-<<<<<<< HEAD
-=======
-   "execution_count": null,
-   "metadata": {},
-   "outputs": [],
-   "source": [
-    "models_history = []\n",
-    "model_names = []"
-   ]
-  },
-  {
-   "cell_type": "code",
->>>>>>> 77dd3207
    "execution_count": null,
    "metadata": {},
    "outputs": [],
@@ -1338,7 +1332,7 @@
    "cell_type": "markdown",
    "metadata": {},
    "source": [
-    "En procédant à l'entraînement de ce modèle comme nous l'avons vu auparavant, nous obtenons les graphiques suivants :"
+    "En procédant à l'entraînement de ce modèle (retrouvable en partie 15 de ce livrable), nous obtenons les graphiques suivants :"
    ]
   },
   {
@@ -1419,7 +1413,7 @@
    "cell_type": "markdown",
    "metadata": {},
    "source": [
-    "En procédant à l'entraînement de ce modèle comme nous l'avons vu auparavant, nous obtenons les graphiques suivants :"
+    "En procédant à l'entraînement de ce modèle (retrouvable en partie 15 de ce livrable), nous obtenons les graphiques suivants :"
    ]
   },
   {
@@ -1480,7 +1474,7 @@
    "cell_type": "markdown",
    "metadata": {},
    "source": [
-    "Pour cette approche, nous ajoutons un Early Stopping basé sur la perte de validation, avec une patience de 5 époques, afin d’interrompre l’entraînement dès que le modèle cesse de s’améliorer et de conserver les meilleurs poids."
+    "Pour cette approche, nous ajoutons un Early Stopping basé sur la perte de validation, avec une patience de 3 épochs, afin d’interrompre l’entraînement dès que le modèle cesse de s’améliorer et de conserver les meilleurs poids."
    ]
   },
   {
@@ -1503,7 +1497,7 @@
    "cell_type": "markdown",
    "metadata": {},
    "source": [
-    "En procédant à l'entraînement de ce modèle comme nous l'avons vu auparavant, nous obtenons les graphiques suivants :"
+    "En procédant à l'entraînement de ce modèle (retrouvable en partie 15 de ce livrable), nous obtenons les graphiques suivants :"
    ]
   },
   {
@@ -1571,7 +1565,7 @@
    "cell_type": "markdown",
    "metadata": {},
    "source": [
-    "### 12. <a id='final'>Modèle final</a>"
+    "### 12. <a id='first'>Premier modèle de CNN</a>"
    ]
   },
   {
@@ -1681,7 +1675,7 @@
    "cell_type": "markdown",
    "metadata": {},
    "source": [
-    "### 13. <a id='binaire'>Quid de la classification binaire ?</a>"
+    "### 13. <a id='binaire'>Modèle de classification binaire </a>"
    ]
   },
   {
@@ -1855,14 +1849,7 @@
    "metadata": {},
    "outputs": [],
    "source": [
-    "y_pred_proba = model.predict(X_test_binary)\n",
-    "y_pred = (y_pred_proba.flatten() > 0.5).astype(int)\n",
-    "cm = confusion_matrix(y_true_binary, y_pred)\n",
-    "display = ConfusionMatrixDisplay(cm, display_labels = ['Non-photo', 'Photo'])\n",
-    "display.plot(cmap = plt.cm.Blues)\n",
-    "plt.title(\"Matrice de confusion\")\n",
-    "plt.xticks(rotation = 45)\n",
-    "plt.show()"
+    "display_matrix(binary_model, X_test = X_test_binary, y_true = y_true_binary, class_names = ['Non-photo', 'Photo'])"
    ]
   },
   {
@@ -1985,13 +1972,6 @@
    ]
   },
   {
-   "cell_type": "markdown",
-   "metadata": {},
-   "source": [
-    "<b style=\"color:yellow;\">TODO / Supprimer cette section ? </b>\n"
-   ]
-  },
-  {
    "cell_type": "code",
    "execution_count": null,
    "metadata": {},
@@ -2036,7 +2016,7 @@
   },
   {
    "cell_type": "code",
-   "execution_count": null,
+   "execution_count": 7,
    "metadata": {},
    "outputs": [],
    "source": [
@@ -2045,23 +2025,18 @@
     "basic_model = train_model(basic_model, train_set = train_set, test_set = test_set, epochs = 20, Name=\"basic_model\")  \n",
     "basic_model.save(\"models/basic_model.keras\")\n",
     "\n",
-    "callbacks.append(early_stopping)\n",
     "dropout_model = train_model(dropout_model, train_set = train_set, test_set = test_set, epochs = 20,Name=\"dropout_model\") \n",
     "basic_model.save(\"models/dropout_model.keras\")\n",
     "\n",
-    "callbacks.append(early_stopping)\n",
     "data_augmentation_model = train_model(data_augmentation_model, train_set = augmented_train_set, test_set = test_set, epochs = 20,Name=\"data_augmentation_model\")\n",
     "basic_model.save(\"models/data_augmentation_model.keras\")\n",
     "\n",
-    "callbacks.append(early_stopping)\n",
     "hyperband_model = train_model(hyperband_model, train_set = train_set, test_set = test_set, epochs = 20, use_hyperparameters = use_hyperparameters, Name=\"hyperband_model\")\n",
     "hyperband_model.save(\"models/hyperband_model.keras\")\n",
     "\n",
-    "callbacks.append(early_stopping)\n",
     "first_model = train_model(first_model, train_set = augmented_train_set, test_set = test_set, epochs = 20, use_hyperparameters = use_hyperparameters,  Name=\"first_model\")\n",
     "first_model.save(\"models/first_model.keras\")\n",
     "\n",
-    "callbacks.append(early_stopping)\n",
     "second_model = train_model(second_model, train_set = augmented_train_set, test_set = test_set, epochs = 20, use_hyperparameters = use_hyperparameters,  Name=\"second_model\")\n",
     "second_model.save(\"models/second_model.keras\")"
    ]
@@ -2136,77 +2111,31 @@
    ]
   },
   {
-   "cell_type": "code",
-   "execution_count": null,
-   "metadata": {},
-   "outputs": [],
-   "source": [
-    "def calculMetrics(model, test_set):\n",
-    "    y_true = []  \n",
-    "    y_pred = []  \n",
-    "    y_true_2 = []  \n",
-    "    y_pred_2 = []  \n",
-    "\n",
-    "    for (images, labels) in test_set:\n",
-    "        predictions = model.predict(images, verbose=0)  \n",
-    "        y_true.extend(labels.numpy()) \n",
-    "        y_pred.extend(predictions.argmax(axis=1))\n",
-    "        y_true_2.extend(labels.numpy())\n",
-    "        y_pred_2.extend(predictions.argmax(axis=1))\n",
-    "\n",
-    "    # Convertissez y_true, y_pred et all_images en tableaux NumPy pour une manipulation plus facile\n",
-    "    y_true = np.array(y_true)\n",
-    "    y_pred = np.array(y_pred)\n",
-    "    y_true_2 = np.array(y_true_2)\n",
-    "    y_pred_2 = np.array(y_pred_2)\n",
-    "\n",
-    "    # le f1 score et le r2 score ont besoin d'être retourner pour fonctionner (exemple : [1, 2] -> [[1], [2]])\n",
-    "    y_pred_2 = y_pred_2.reshape(-1, 1)\n",
-    "    y_true_2 = y_true_2.reshape(-1, 1)\n",
-    "\n",
-    "    # si on ne réimporte pas on as une erreur quand on relance la cellule\n",
-    "    from tensorflow.keras.metrics import Precision, Recall, Accuracy\n",
-    "\n",
-    "    Precision = Precision()\n",
-    "    Recall = Recall()\n",
-    "    Precision.update_state(y_true, y_pred)\n",
-    "    Recall.update_state(y_true, y_pred)\n",
-    "    Accuracy = Accuracy()\n",
-    "    R2Score = tf.keras.metrics.R2Score()\n",
-    "    Accuracy.update_state(y_true, y_pred)\n",
-    "    R2Score.update_state(y_true_2, y_pred_2)\n",
-    "    F1Score = tf.metrics.F1Score()\n",
-    "    F1Score.update_state(y_true_2, y_pred_2)\n",
-    "    return (Precision.result(), Recall.result(), Accuracy.result(), R2Score.result(), F1Score.result().numpy().round(2))"
-   ]
-  },
-  {
-   "cell_type": "code",
-   "execution_count": null,
-   "metadata": {},
-   "outputs": [],
-   "source": [
-    "metrics = calculMetrics(model, test_set)\n",
-    "\n",
-    "print(f\"Précision : {metrics[0]}\")\n",
-    "print(f\"Rappel : {metrics[1]}\")\n",
-    "print(f\"Exactitude : {metrics[2]}\")\n",
-    "print(f\"R2Score : {metrics[3]}\")\n",
-    "print(f\"F1Score : {metrics[4]}\")"
-   ]
-  },
-  {
-   "cell_type": "markdown",
-   "metadata": {},
-   "source": [
-    "![Accuracy des différents models dans un schéma](./results/all_accuracy.png)"
-   ]
-  },
-  {
-   "cell_type": "markdown",
-   "metadata": {},
-   "source": [
-    "<b style=\"color:yellow;\">TODO / Insérer graphique avec tout les modèles + explication</b>"
+   "cell_type": "markdown",
+   "metadata": {},
+   "source": [
+    "![Accuracy des différents models finis dans un schéma](./results/all_finish_accuracy.png)"
+   ]
+  },
+  {
+   "cell_type": "markdown",
+   "metadata": {},
+   "source": [
+    "<b style=\"color:yellow;\">TODO / explication</b>"
+   ]
+  },
+  {
+   "cell_type": "markdown",
+   "metadata": {},
+   "source": [
+    "![Accuracy des différents models finis dans un schéma](./results/sub_model_accuracy.png)"
+   ]
+  },
+  {
+   "cell_type": "markdown",
+   "metadata": {},
+   "source": [
+    "<b style=\"color:yellow;\">TODO / explication</b>"
    ]
   },
   {
@@ -2242,7 +2171,7 @@
  ],
  "metadata": {
   "kernelspec": {
-   "display_name": "DataScience",
+   "display_name": "Python 3",
    "language": "python",
    "name": "python3"
   },
@@ -2256,7 +2185,7 @@
    "name": "python",
    "nbconvert_exporter": "python",
    "pygments_lexer": "ipython3",
-   "version": "3.12.9"
+   "version": "3.11.11"
   }
  },
  "nbformat": 4,
