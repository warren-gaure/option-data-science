{
 "cells": [
  {
   "cell_type": "markdown",
   "metadata": {},
   "source": [
    "## <center> **Livrable n°1 : Classification binaire** </center>\n",
    "\n",
    "‎ \n",
    "\n",
    "Réalisé par le **groupe n°2** :\n",
    "- BERTHO Lucien\n",
    "- BOSACKI Paul\n",
    "- GAURE Warren\n",
    "- GRENOUILLET Théo\n",
    "- VALLEMONT Hugo\n",
    "\n",
    "\n",
    "‎\n",
    "\n",
    "---\n"
   ]
  },
  {
   "cell_type": "markdown",
   "metadata": {},
   "source": [
    "### **Sommaire**\n",
    "\n",
    "1. [Mise en contexte](#contexte)\n",
    "2. [Objectif du livrable](#objectif)\n",
    "3. [Démarche suivie](#demarche)\n",
    "4. [Importation des bibliothèques](#import)\n",
    "5. [Adaptation pour GPU](#gpu)\n",
    "6. [Préparation et chargement des données](#load)\n",
    "7. [Exploration des données](#exploration)\n",
    "8. [Configuration de l'environnement](#configuration)\n",
    "9. [Choix de l'architecture](#architecture)\n",
    "10. [Réalisation du modèle](#modele)\n",
    "11. [Entraînement et évaluation du modèle](#train)\n",
    "12. [Amélioration du modèle](#amelioration)\n",
    "13. [Première version complète du modèle CNN](#first-version)\n",
    "14. [Seconde version du modèle CNN](#second-version)\n",
    "15. [Modèle de classification binaire](#binaire)\n",
    "16. [Comparatif des modèles](#comparaison)\n",
    "17. [Calcul des métriques de performance](#metrics)\n",
    "18. [Conclusion](#conclusion)\n",
    "\n",
    "‎ \n",
    "\n",
    "---"
   ]
  },
  {
   "cell_type": "markdown",
   "metadata": {},
   "source": [
    "### 1. <a id='contexte'>Mise en contexte</a>"
   ]
  },
  {
   "cell_type": "markdown",
   "metadata": {},
   "source": [
    "L’entreprise TouNum est spécialisée dans la numérisation de documents, qu’il s’agisse de textes ou d’images. Ses services sont particulièrement sollicités par des entreprises cherchant à transformer leur base documentaire papier en fichiers numériques exploitables. Aujourd’hui, TouNum souhaite aller plus loin en enrichissant son offre avec des outils basés sur le Machine Learning.\n",
    "\n",
    "En effet, certains clients disposent d’un volume considérable de documents à numériser et expriment un besoin croissant pour des solutions de catégorisation automatique. Une telle innovation leur permettrait d’optimiser le traitement et l’exploitation de leurs données numérisées. Toutefois, TouNum ne dispose pas en interne des compétences nécessaires pour concevoir et mettre en place ces technologies.\n",
    "\n",
    "C’est dans ce cadre que notre équipe de spécialistes en Data Science du CESI est sollicitée. Notre mission consiste à développer une première solution intégrant du captioning automatique : un système capable d’analyser des photographies et de générer une légende descriptive de manière autonome.\n",
    "\n",
    "Heureusement, TouNum possède déjà plusieurs milliers d’images annotées, ce qui constituera une ressource précieuse pour entraîner les modèles de Machine Learning à partir d’un apprentissage supervisé."
   ]
  },
  {
   "cell_type": "markdown",
   "metadata": {},
   "source": [
    "---"
   ]
  },
  {
   "cell_type": "markdown",
   "metadata": {},
   "source": [
    "### 2. <a id='objectif'>Objectif du livrable</a>"
   ]
  },
  {
   "cell_type": "markdown",
   "metadata": {},
   "source": [
    "TouNum souhaite automatiser la sélection des photos destinées à l'annotation. Ce livrable propose une méthode de classification basée sur les réseaux de neurones pour filtrer les images qui ne sont pas des photos. La solution reposera sur l'architecture de réseau retenue en fonction des résultats obtenus."
   ]
  },
  {
   "cell_type": "markdown",
   "metadata": {},
   "source": [
    "---"
   ]
  },
  {
   "cell_type": "markdown",
   "metadata": {},
   "source": [
    "### 3. <a id='demarche'>Démarche suivie</a>"
   ]
  },
  {
   "cell_type": "markdown",
   "metadata": {},
   "source": [
    "Pour ce livrable, nous avons fait le choix de représenter la démarche que nous avons décidé de suivre sous la forme d'un pipeline. Celui-ci représente les diverses grandes étapes que nous avons réalisé pour parvenir au but mentionné dans la partie précédente.\n",
    "\n",
    "Nous avons choisi de séparer nos réflexions ainsi que nos actions en quatre catégories principales. la **Préparation des données**, l'**Exploration des données**, la **Réalisation du modèle** et l'**Amélioration du modèle**"
   ]
  },
  {
   "cell_type": "markdown",
   "metadata": {},
   "source": [
    "![Pipeline](./results/pipeline.png)"
   ]
  },
  {
   "cell_type": "markdown",
   "metadata": {},
   "source": [
    "---"
   ]
  },
  {
   "cell_type": "markdown",
   "metadata": {},
   "source": [
    "### 4. <a id='import'>Importation des bibliothèques</a>"
   ]
  },
  {
   "cell_type": "code",
   "execution_count": null,
   "metadata": {},
   "outputs": [],
   "source": [
    "import matplotlib.pyplot as plt\n",
    "import numpy as np\n",
    "import tensorflow as tf\n",
    "import collections\n",
    "import os\n",
    "import shutil\n",
    "import datetime\n",
    "import keras_tuner as kt\n",
    "import pandas as pd\n",
    "import visualkeras\n",
    "import time\n",
    "\n",
    "from concurrent.futures import ThreadPoolExecutor, as_completed\n",
    "from PIL import Image, UnidentifiedImageError\n",
    "from tensorflow import keras\n",
    "from tensorflow.keras import layers\n",
    "from tensorflow.keras.models import Sequential, load_model\n",
    "from tensorflow.keras.callbacks import TensorBoard, ModelCheckpoint, EarlyStopping\n",
    "from sklearn.metrics import confusion_matrix, ConfusionMatrixDisplay\n",
    "from sklearn.utils.class_weight import compute_class_weight\n",
    "\n",
    "SEED = 42\n",
    "np.random.seed(SEED)\n",
    "tf.random.set_seed(SEED)"
   ]
  },
  {
   "cell_type": "markdown",
   "metadata": {},
   "source": [
    "---"
   ]
  },
  {
   "cell_type": "markdown",
   "metadata": {},
   "source": [
    "### 5. <a id='gpu'>Adaptation pour GPU</a>"
   ]
  },
  {
   "cell_type": "markdown",
   "metadata": {},
   "source": [
    "Afin d'entraîner nos modèles sur le GPU de nos ordinateurs, une configuration est nécéssaire. Celle-ci va optimiser la demande de mémoire pour qu'elle soit allouée de manière croissante. Cela va permettre d'éviter d'allouer directement le maximum dès le début et éviter une surutilisation de celle-ci."
   ]
  },
  {
   "cell_type": "code",
   "execution_count": null,
   "metadata": {},
   "outputs": [],
   "source": [
    "gpus = tf.config.experimental.list_physical_devices('GPU')\n",
    "\n",
    "if gpus:\n",
    "    try:\n",
    "        for gpu in gpus:\n",
    "            details = tf.config.experimental.get_device_details(gpu)\n",
    "            print(f\"Nom du GPU détecté : {details.get('device_name', 'Nom inconnu')}\")\n",
    "            tf.config.experimental.set_memory_growth(gpu, True)\n",
    "    except RuntimeError as e:\n",
    "        print(e)"
   ]
  },
  {
   "cell_type": "markdown",
   "metadata": {},
   "source": [
    "---"
   ]
  },
  {
   "cell_type": "markdown",
   "metadata": {},
   "source": [
    "### 6. <a id='load'>Préparation et chargement des données</a>"
   ]
  },
  {
   "cell_type": "markdown",
   "metadata": {},
   "source": [
    "Une fois les bibliothèques importées, nous pouvons commencer à préparer le terrain en amont et charger les données pour qu'elles puissent être utilisées dans notre pipeline."
   ]
  },
  {
   "cell_type": "markdown",
   "metadata": {},
   "source": [
    "#### 6.1. <a>Filtrage des données</a>"
   ]
  },
  {
   "cell_type": "markdown",
   "metadata": {},
   "source": [
    "Dans un premier temps, nous devons veiller à ce que nous aillons bien reçu uniquement des images, c'est-à-dire vérifier qu'il n'y ait pas d'intrus comme des fichiers textes ou autres."
   ]
  },
  {
   "cell_type": "code",
   "execution_count": null,
   "metadata": {},
   "outputs": [],
   "source": [
    "dataset_directory = \"dataset_livrable_1/\""
   ]
  },
  {
   "cell_type": "code",
   "execution_count": null,
   "metadata": {},
   "outputs": [],
   "source": [
    "def is_image(filename):\n",
    "    try:\n",
    "        with Image.open(filename) as img:\n",
    "            img.verify()\n",
    "        return True\n",
    "    except (UnidentifiedImageError, OSError):\n",
    "        return False\n",
    "\n",
    "def move_non_images(directory):\n",
    "    dump_directory = \"dump\"\n",
    "    os.makedirs(dump_directory, exist_ok = True)\n",
    "    \n",
    "    for folder, _, files in os.walk(directory):\n",
    "        for file in files:\n",
    "            file_path = os.path.join(folder, file)\n",
    "            if not is_image(file_path):\n",
    "                print(f\"Déplacement de {file_path} dans le dossier dump/\")\n",
    "                dest_path = os.path.join(dump_directory, file)\n",
    "                try:\n",
    "                    shutil.move(file_path, dest_path)\n",
    "                except:\n",
    "                    print(\"Erreur lors du déplacement\")\n",
    "                \n",
    "move_non_images(dataset_directory)"
   ]
  },
  {
   "cell_type": "markdown",
   "metadata": {},
   "source": [
    "──────────────────────────────────────────────────"
   ]
  },
  {
   "cell_type": "markdown",
   "metadata": {},
   "source": [
    "#### 6.2. <a>Vérification des images</a>"
   ]
  },
  {
   "cell_type": "markdown",
   "metadata": {},
   "source": [
    "Tout d'abord, nous devons nous assurer du bon état des images reçues, c'est-à-dire vérifier si elles n'ont pas été corrompues ou mal formatées."
   ]
  },
  {
   "cell_type": "code",
   "execution_count": null,
   "metadata": {},
   "outputs": [],
   "source": [
    "def is_valid_image(path):\n",
    "    try:\n",
    "        img_raw = tf.io.read_file(path)\n",
    "        _ = tf.image.decode_image(img_raw, channels=3)\n",
    "        return (path, True)\n",
    "    except Exception:\n",
    "        return (path, False)\n",
    "\n",
    "def clean_corrupted_images(directory, extensions=(\"jpg\", \"jpeg\", \"png\"), max_workers=8):\n",
    "    image_paths = []\n",
    "    for root, _, files in os.walk(directory):\n",
    "        for file in files:\n",
    "            if file.lower().endswith(extensions):\n",
    "                image_paths.append(os.path.join(root, file))\n",
    "\n",
    "    print(f\"Scan de {len(image_paths)} images dans {directory}\")\n",
    "\n",
    "    corrupted_count = 0\n",
    "    with ThreadPoolExecutor(max_workers=max_workers) as executor:\n",
    "        futures = [executor.submit(is_valid_image, path) for path in image_paths]\n",
    "        for future in as_completed(futures):\n",
    "            path, is_valid = future.result()\n",
    "            if not is_valid:\n",
    "                try:\n",
    "                    os.remove(path)\n",
    "                    corrupted_count += 1\n",
    "                except Exception as e:\n",
    "                    print(f\"Erreur de suppression {path} : {e}\")\n",
    "\n",
    "    print(f\"Vérification terminée : {corrupted_count} image(s) corrompue(s) supprimée(s).\")\n",
    "    \n",
    "\n",
    "clean_corrupted_images(dataset_directory)"
   ]
  },
  {
   "cell_type": "markdown",
   "metadata": {},
   "source": [
    "──────────────────────────────────────────────────"
   ]
  },
  {
   "cell_type": "markdown",
   "metadata": {},
   "source": [
    "#### 6.3. <a>Gestion des logs</a>"
   ]
  },
  {
   "cell_type": "markdown",
   "metadata": {},
   "source": [
    "Nous créons ici un dossier qui va nous permettre de stocker les logs qui seront utilisés par [TensorBoard](https://www.tensorflow.org/api_docs/python/tf/keras/callbacks/TensorBoard)."
   ]
  },
  {
   "cell_type": "code",
   "execution_count": null,
   "metadata": {},
   "outputs": [],
   "source": [
    "log_dir = \"logs/fit/\" + datetime.datetime.now().strftime(\"%Y%m%d-%H%M%S\")"
   ]
  },
  {
   "cell_type": "markdown",
   "metadata": {},
   "source": [
    "──────────────────────────────────────────────────"
   ]
  },
  {
   "cell_type": "markdown",
   "metadata": {},
   "source": [
    "#### 6.4. <a>Chargement des images</a>"
   ]
  },
  {
   "cell_type": "markdown",
   "metadata": {},
   "source": [
    "Les images doivent être séparées en deux ensembles : un pour l'entraînement du modèle, l'autre pour son évaluation."
   ]
  },
  {
   "cell_type": "code",
   "execution_count": null,
   "metadata": {},
   "outputs": [],
   "source": [
    "image_h = 128\n",
    "image_w = 128\n",
    "batch_s = 16\n",
    "\n",
    "train_set, test_set = keras.utils.image_dataset_from_directory(\n",
    "    dataset_directory,\n",
    "    label_mode = \"int\",\n",
    "    batch_size = batch_s,\n",
    "    image_size = (image_h, image_w),\n",
    "    seed = SEED,\n",
    "    validation_split = 0.2,\n",
    "    subset = \"both\"\n",
    ")"
   ]
  },
  {
   "cell_type": "markdown",
   "metadata": {},
   "source": [
    "---"
   ]
  },
  {
   "cell_type": "markdown",
   "metadata": {},
   "source": [
    "### 7. <a id='exploration'>Exploration des données</a>"
   ]
  },
  {
   "cell_type": "markdown",
   "metadata": {},
   "source": [
    "Maintenant que les données ont pu être préparées et chargées, nous pouvons nous intéresser de plus près à elles, à commencer par le nom des classes."
   ]
  },
  {
   "cell_type": "markdown",
   "metadata": {},
   "source": [
    "#### 7.1. <a>Nom des classes</a>"
   ]
  },
  {
   "cell_type": "code",
   "execution_count": null,
   "metadata": {},
   "outputs": [],
   "source": [
    "class_names = train_set.class_names\n",
    "print(f\"Classes détectées : {class_names}\")"
   ]
  },
  {
   "cell_type": "markdown",
   "metadata": {},
   "source": [
    "Nous retrouvons bien les 5 classes attendues."
   ]
  },
  {
   "cell_type": "markdown",
   "metadata": {},
   "source": [
    "──────────────────────────────────────────────────"
   ]
  },
  {
   "cell_type": "markdown",
   "metadata": {},
   "source": [
    "#### 7.2. <a>Répartition des données</a>"
   ]
  },
  {
   "cell_type": "markdown",
   "metadata": {},
   "source": [
    "Nous regardons maintenant la répartition des données entre les classes."
   ]
  },
  {
   "cell_type": "code",
   "execution_count": null,
   "metadata": {},
   "outputs": [],
   "source": [
    "def print_class_distribution(dataset, name):\n",
    "    label_counts = collections.Counter(label.numpy() for _, label in dataset.unbatch())\n",
    "\n",
    "    classes = {0: \"peintures\", 1: \"photos\", 2: \"schémas\", 3: \"croquis\", 4: \"textes scannés\"}\n",
    "\n",
    "    total = sum(label_counts.values())\n",
    "  \n",
    "    labels = []\n",
    "    counts = []\n",
    "    percentages = []\n",
    "\n",
    "    for label_id in sorted(label_counts):\n",
    "        class_name = classes.get(label_id, f\"Classe inconnue ({label_id})\")\n",
    "        count = label_counts[label_id]\n",
    "        labels.append(class_name)\n",
    "        counts.append(count)\n",
    "        percentages.append(count / total * 100)\n",
    "\n",
    "    plt.figure(figsize=(10, 6))\n",
    "    bars = plt.bar(labels, counts)\n",
    "\n",
    "    for bar, pct in zip(bars, percentages):\n",
    "        height = bar.get_height()\n",
    "        plt.text(bar.get_x() + bar.get_width() / 2, height + 1, f\"{pct:.1f}%\", ha='center', va='bottom')\n",
    "\n",
    "    plt.title(f\"Répartition des classes ({name}_set - {total} images)\")\n",
    "    plt.xlabel(\"Classe\")\n",
    "    plt.ylabel(\"Nombre d'images\")\n",
    "    plt.xticks(rotation=15)\n",
    "    plt.tight_layout()\n",
    "    plt.show()"
   ]
  },
  {
   "cell_type": "code",
   "execution_count": null,
   "metadata": {},
   "outputs": [],
   "source": [
    "print_class_distribution(train_set, \"train\")"
   ]
  },
  {
   "cell_type": "code",
   "execution_count": null,
   "metadata": {},
   "outputs": [],
   "source": [
    "print_class_distribution(test_set, \"test\")"
   ]
  },
  {
   "cell_type": "markdown",
   "metadata": {},
   "source": [
    "Comme on peut l'observer sur les histogrammes générés, la répartition des données entre les différentes classes est déséquilibrée dans les deux ensembles. Bien que cela ne soit pas gênant dans le set de test car nous souhaitons avoir des conditions proches de la réalité, cela peut poser problème lors de l'entraînement de notre modèle, qui risque d'être biaisé envers les classes majoritaires."
   ]
  },
  {
   "cell_type": "markdown",
   "metadata": {},
   "source": [
    "──────────────────────────────────────────────────"
   ]
  },
  {
   "cell_type": "markdown",
   "metadata": {},
   "source": [
    "#### 7.3. <a>Taille des données</a>"
   ]
  },
  {
   "cell_type": "markdown",
   "metadata": {},
   "source": [
    "Nous affichons maintenant la taille des données, information pouvant être utile par la suite."
   ]
  },
  {
   "cell_type": "code",
   "execution_count": null,
   "metadata": {},
   "outputs": [],
   "source": [
    "images, labels = next(iter(train_set.take(1)))\n",
    "print(f\"Tensor des images : {images.shape}\")\n",
    "print(f\"Tensor des labels : {labels.shape}\")"
   ]
  },
  {
   "cell_type": "markdown",
   "metadata": {},
   "source": [
    "──────────────────────────────────────────────────"
   ]
  },
  {
   "cell_type": "markdown",
   "metadata": {},
   "source": [
    "#### 7.4. <a>Affichage des images</a>"
   ]
  },
  {
   "cell_type": "markdown",
   "metadata": {},
   "source": [
    "Nous affichons quelques images pour voir plus en détail ce à quoi nous avons affaire."
   ]
  },
  {
   "cell_type": "code",
   "execution_count": null,
   "metadata": {},
   "outputs": [],
   "source": [
    "plt.figure(figsize = (8, 8))\n",
    "for images, labels in train_set.take(10):\n",
    "    for i in range(9):\n",
    "        ax = plt.subplot(3, 3, i + 1)\n",
    "        plt.imshow(images[i].numpy().astype(\"uint8\"))\n",
    "        plt.title(class_names[labels[i].numpy()])\n",
    "        plt.axis(\"off\")"
   ]
  },
  {
   "cell_type": "markdown",
   "metadata": {},
   "source": [
    "──────────────────────────────────────────────────"
   ]
  },
  {
   "cell_type": "markdown",
   "metadata": {},
   "source": [
    "#### 7.5. <a>Résolution originelle des images</a>"
   ]
  },
  {
   "cell_type": "markdown",
   "metadata": {},
   "source": [
    "Nous affichons la résolution originelle de quelques images."
   ]
  },
  {
   "cell_type": "code",
   "execution_count": null,
   "metadata": {},
   "outputs": [],
   "source": [
    "image_paths = []\n",
    "for root, dirs, files in os.walk(dataset_directory):\n",
    "    for file in files:\n",
    "        if len(image_paths) <= 1000:\n",
    "            image_paths.append(os.path.join(root, file))\n",
    "\n",
    "widths, heights = [], []\n",
    "for path in image_paths:\n",
    "    try:\n",
    "        with Image.open(path) as img:\n",
    "            width, height = img.size\n",
    "            widths.append(width)\n",
    "            heights.append(height)\n",
    "    except:\n",
    "        continue\n",
    "\n",
    "plt.figure(figsize=(12, 5))\n",
    "\n",
    "plt.subplot(1, 2, 1)\n",
    "plt.hist(widths, bins = 30, color='skyblue', edgecolor='black')\n",
    "plt.title(\"Distribution des largeurs des images\")\n",
    "plt.xlabel(\"Largeur (pixels)\")\n",
    "plt.ylabel(\"Nombre d'images\")\n",
    "\n",
    "plt.subplot(1, 2, 2)\n",
    "plt.hist(heights, bins = 30, color='skyblue', edgecolor='black')\n",
    "plt.title(\"Distribution des hauteurs des images\")\n",
    "plt.xlabel(\"Hauteur (pixels)\")\n",
    "plt.ylabel(\"Nombre d'images\")\n",
    "\n",
    "plt.tight_layout()\n",
    "plt.show()"
   ]
  },
  {
   "cell_type": "markdown",
   "metadata": {},
   "source": [
    "---"
   ]
  },
  {
   "cell_type": "markdown",
   "metadata": {},
   "source": [
    "### 8. <a id='configuration'>Configuration de l'environnement</a>"
   ]
  },
  {
   "cell_type": "markdown",
   "metadata": {},
   "source": [
    "Pour optimiser les performances des calculs, nous allons configurer les données à l’aide de deux fonctions : `Dataset.cache` et `Dataset.prefetch`.  \n",
    "- [`Dataset.cache`](https://www.tensorflow.org/api_docs/python/tf/data/Dataset#cache) stocke les données en mémoire pour éviter les accès répétés au disque.  \n",
    "- [`Dataset.prefetch`](https://www.tensorflow.org/api_docs/python/tf/data/Dataset#prefetch) permet de traiter un élément en arrière-plan pendant l'entraînement ou l'évaluation.  \n",
    "\n",
    "En combinant ces techniques, nous réduirons significativement le temps de traitement et la charge computationnelle."
   ]
  },
  {
   "cell_type": "code",
   "execution_count": null,
   "metadata": {},
   "outputs": [],
   "source": [
    "if not gpus:\n",
    "    AUTOTUNE = tf.data.experimental.AUTOTUNE\n",
    "    train_set = train_set.cache().shuffle(1000).prefetch(buffer_size = AUTOTUNE)\n",
    "    test_set = test_set.cache().prefetch(buffer_size = AUTOTUNE)"
   ]
  },
  {
   "cell_type": "markdown",
   "metadata": {},
   "source": [
    "---"
   ]
  },
  {
   "cell_type": "markdown",
   "metadata": {},
   "source": [
    "### 9. <a id='architecture'>Choix de l'architecture</a>"
   ]
  },
  {
   "cell_type": "markdown",
   "metadata": {},
   "source": [
    "Les **Convolutional Neural Networks (CNN)** sont devenus l’architecture de référence pour les tâches de classification d’images, notamment en classification multi-classes. Leur efficacité repose sur leur capacité à exploiter la structure spatiale locale des images à travers des opérations de convolution, permettant ainsi une extraction hiérarchique des caractéristiques visuelles (bords, formes, textures…).\n",
    "\n",
    "Historiquement, LeCun et al. (1998) ont démontré la pertinence des CNN dans la reconnaissance de chiffres manuscrits avec LeNet-5. Cette approche a été fortement étendue avec AlexNet (Krizhevsky et al., 2012), qui a surpassé toutes les autres méthodes sur le défi ImageNet, impliquant la classification dans 1000 classes différentes. Depuis, des architectures plus profondes comme VGG, ResNet ou EfficientNet ont confirmé la domination des CNN dans ce domaine (Rawat & Wang, 2017).\n",
    "\n",
    "De nombreux frameworks modernes (TensorFlow, PyTorch) proposent des implémentations standardisées de CNN pour la classification multi-classes, et les performances obtenues dépassent largement celles des méthodes classiques (SVM, k-NN, etc.) sur des datasets variés.\n",
    "\n",
    "En résumé, le choix d’un CNN est justifié par :\n",
    "- Sa capacité à apprendre automatiquement des représentations visuelles pertinentes\n",
    "- Son efficacité démontrée sur des benchmarks multi-classes (ex : CIFAR-10, ImageNet)\n",
    "- Sa large adoption dans la recherche et l’industrie pour les tâches de vision par ordinateur\n",
    "\n",
    "&nbsp;\n",
    "\n",
    "**<u>Sources</u>**\n",
    "1. Lecun, Yann & Bottou, Leon & Bengio, Y. & Haffner, Patrick. (1998). *Gradient-Based Learning Applied to Document Recognition. Proceedings of the IEEE. 86. 2278 - 2324. 10.1109/5.726791.*\n",
    "2. Krizhevsky, Alex & Sutskever, Ilya & Hinton, Geoffrey. (2012). *ImageNet Classification with Deep Convolutional Neural Networks. Neural Information Processing Systems. 25. 10.1145/3065386.*\n",
    "3. Rawat, Waseem & Wang, Zenghui. (2017). *Deep Convolutional Neural Networks for Image Classification: A Comprehensive Review. Neural Computation. 29. 2352-2449. 10.1162/NECO_a_00990.*"
   ]
  },
  {
   "cell_type": "markdown",
   "metadata": {},
   "source": [
    "---"
   ]
  },
  {
   "cell_type": "markdown",
   "metadata": {},
   "source": [
    "### 10. <a id='modele'>Réalisation du modèle</a>"
   ]
  },
  {
   "cell_type": "markdown",
   "metadata": {},
   "source": [
    "Maintenant que le choix de l'architecture est fait, nous pouvons commencer à créer le modèle que nous allons utiliser pour classifier les images envoyées par l'entreprise."
   ]
  },
  {
   "cell_type": "markdown",
   "metadata": {},
   "source": [
    "#### 10.1 <a id='modele'>Création du modèle de base</a>"
   ]
  },
  {
   "cell_type": "markdown",
   "metadata": {},
   "source": [
    "Notre modèle sera structuré autour des blocs suivants :  \n",
    "- Une **couche de rescaling** pour normaliser les valeurs des composantes RGB des pixels dans l'intervalle [0;1].  \n",
    "- Une **première convolution** avec 16 filtres de taille 3x3 (`Conv2D`), suivie d'un **max pooling** pour réduire la dimension spatiale.  \n",
    "- Une **seconde convolution** utilisant 32 filtres de taille 3x3.  \n",
    "- Une **troisième convolution** avec 64 filtres de taille 3x3.  \n",
    "- Une **transformation en vecteur** via une opération d'aplatissement (`Flatten`).  \n",
    "- Une **couche dense** de 128 unités pour capturer les caractéristiques extraites.  \n",
    "- Enfin, une **sortie entièrement connectée** avec 1 unité, correspondant à la classe cible.  "
   ]
  },
  {
   "cell_type": "code",
   "execution_count": null,
   "metadata": {},
   "outputs": [],
   "source": [
    "num_classes = len(class_names)\n",
    "\n",
    "def create_model(use_dropout = False, show_summary = True, hparams = None):\n",
    "    model = Sequential()\n",
    "    \n",
    "    model.add(layers.Rescaling(1.0 / 255))\n",
    "    \n",
    "    num_units = hparams.get('units', 128) if hparams and hparams.get('units', 128) != None else 128\n",
    "    activation = hparams.get('activation', 'relu') if hparams and hparams.get('activation', 'relu') != None else 'relu'\n",
    "    dropout_rate = hparams.get('dropout', 0.5) if hparams and hparams.get('dropout', 0.5) != None else 0.5\n",
    "\n",
    "    model.add(layers.Conv2D(16, (3, 3), padding = 'same', activation = activation))\n",
    "    model.add(layers.MaxPooling2D((2, 2)))\n",
    "\n",
    "    if use_dropout:\n",
    "        model.add(layers.Dropout(dropout_rate))\n",
    "\n",
    "    model.add(layers.Conv2D(32, (3, 3), padding = 'same', activation = activation))\n",
    "    model.add(layers.Conv2D(64, (3, 3), padding = 'same', activation = activation))\n",
    "\n",
    "    if use_dropout:\n",
    "        model.add(layers.Dropout(dropout_rate))\n",
    "\n",
    "    model.add(layers.Flatten())\n",
    "    model.add(layers.Dense(num_units, activation = activation))\n",
    "\n",
    "    if use_dropout:\n",
    "        model.add(layers.Dropout(dropout_rate))\n",
    "\n",
    "    model.add(layers.Dense(num_classes, activation = 'softmax'))\n",
    "\n",
    "    learning_rate = hparams.get('lr') if hparams and hparams.get('lr') != None else 0.001\n",
    "    optimizer = keras.optimizers.Adam(learning_rate = learning_rate) if hparams else 'adam'\n",
    "\n",
    "    model.compile(\n",
    "        optimizer = optimizer,\n",
    "        loss = keras.losses.SparseCategoricalCrossentropy(from_logits = False),\n",
    "        metrics = ['accuracy']\n",
    "    )\n",
    "\n",
    "    if show_summary:\n",
    "        model.summary()\n",
    "\n",
    "    return model"
   ]
  },
  {
   "cell_type": "markdown",
   "metadata": {},
   "source": [
    "L'optimiseur [`Adam`](https://www.tensorflow.org/api_docs/python/tf/keras/optimizers/Adam) est choisi pour sa capacité d'adaptation et sa rapidité de convergence. La fonction de perte [`SparseCategoricalCrossentropy`](https://www.tensorflow.org/api_docs/python/tf/keras/losses/SparseCategoricalCrossentropy), quant à elle, est utilisée car jugée plus efficace en mémoire que d'autres fonctions et bien adaptée à la classification multi-classes."
   ]
  },
  {
   "cell_type": "code",
   "execution_count": null,
   "metadata": {},
   "outputs": [],
   "source": [
    "model = create_model()"
   ]
  },
  {
   "cell_type": "markdown",
   "metadata": {},
   "source": [
    "À l'aide de la bibliothèque [`visualkeras`](https://github.com/paulgavrikov/visualkeras), nous avons pu réaliser un schéma représentant le modèle que nous avons créé.\n",
    "\n",
    "![modele](./model_imgs/basic.png)"
   ]
  },
  {
   "cell_type": "markdown",
   "metadata": {},
   "source": [
    "──────────────────────────────────────────────────"
   ]
  },
  {
   "cell_type": "markdown",
   "metadata": {},
   "source": [
    "#### 10.2 <a id='modele'>Tuning des hyperparamètres</a>"
   ]
  },
  {
   "cell_type": "markdown",
   "metadata": {},
   "source": [
    "Dans cette section, nous allons effectuer le tuning des hyperparamètres, c’est-à-dire le réglage manuel ou automatique des paramètres qui contrôlent le comportement du modèle, comme le taux d’apprentissage, la taille des couches ou la taille des batchs. Cela permet d’optimiser les performances du modèle en trouvant la combinaison de paramètres qui offre les meilleurs résultats sur les données de validation."
   ]
  },
  {
   "cell_type": "markdown",
   "metadata": {},
   "source": [
    "Plus précisément, nous cherchons à optimiser les paramètres suivants :\n",
    "- L'usage (ou non) des couches de **Dropout**\n",
    "- Le **pas d'apprentissage** (learning rate)\n",
    "- La **fonction d'activation** donnant de meilleurs résultats entre [`relu`](https://www.tensorflow.org/api_docs/python/tf/keras/activations/relu) et [`tanh`](https://www.tensorflow.org/api_docs/python/tf/keras/activations/tanh)\n",
    "- Le **nombre d'epochs**"
   ]
  },
  {
   "cell_type": "markdown",
   "metadata": {},
   "source": [
    "Pour ce faire, nous utilisons l'algorithme [`Hyperband`](https://keras.io/keras_tuner/api/tuners/hyperband/) de la librairie [Keras Tuner](https://keras.io/keras_tuner/) pour chercher ces hyperparamètres."
   ]
  },
  {
   "cell_type": "code",
   "execution_count": null,
   "metadata": {},
   "outputs": [],
   "source": [
    "def build_model(hp):\n",
    "    units = hp.Int(\"units\", min_value = 32, max_value = 256, step = 32)\n",
    "    activation = hp.Choice(\"activation\", [\"relu\", \"tanh\"])\n",
    "    dropout = hp.Boolean(\"dropout\")\n",
    "\n",
    "    hparams = {\n",
    "        \"dense_units\": units,\n",
    "        \"activation\": activation,\n",
    "        \"dropout_3\": 0.5 if dropout else 0.0 \n",
    "    }\n",
    "\n",
    "    model = create_model(\n",
    "        use_dropout = dropout,  \n",
    "        show_summary = False,\n",
    "        hparams = hparams\n",
    "    )\n",
    "    \n",
    "    return model\n",
    "\n",
    "tuner = kt.Hyperband(\n",
    "    hypermodel = build_model,\n",
    "    objective = 'val_accuracy',\n",
    "    max_epochs = 10,\n",
    "    factor = 3,\n",
    "    directory = 'hyperband',\n",
    "    project_name = 'hyperband_test'\n",
    ")\n",
    "\n",
    "stop_early = EarlyStopping(\n",
    "    monitor = 'val_accuracy',\n",
    "    patience = 5,\n",
    "    restore_best_weights = True\n",
    ")"
   ]
  },
  {
   "cell_type": "markdown",
   "metadata": {},
   "source": [
    "À l'aide de la bibliothèque [`visualkeras`](https://github.com/paulgavrikov/visualkeras), nous avons pu réaliser un schéma représentant le modèle que nous avons créé.\n",
    "\n",
    "![modele](./model_imgs/hyperband.png)"
   ]
  },
  {
   "cell_type": "markdown",
   "metadata": {},
   "source": [
    "---"
   ]
  },
  {
   "cell_type": "markdown",
   "metadata": {},
   "source": [
    "### 11. <a id='train'>Entraînement et évaluation du modèle</a>"
   ]
  },
  {
   "cell_type": "markdown",
   "metadata": {},
   "source": [
    "Avec le modèle créé, nous pouvons désormais procéder à son entraînement et à son évaluation avec les ensembles de données à notre disposition."
   ]
  },
  {
   "cell_type": "markdown",
   "metadata": {},
   "source": [
    "#### 11.1. <a>Graphiques</a>"
   ]
  },
  {
   "cell_type": "markdown",
   "metadata": {},
   "source": [
    "Nous utilisons des graphiques afin de visualiser les courbes d’accuracy pour suivre en temps réel les performances du modèle sur les données d’entraînement et de validation. Cela permet de détecter rapidement les signes de surapprentissage ou de sous-apprentissage."
   ]
  },
  {
   "cell_type": "markdown",
   "metadata": {},
   "source": [
    "Avant de générer les graphiques, nous créons les deux callbacks suivants :\n",
    "- [`TensorBoard`](https://www.tensorflow.org/api_docs/python/tf/keras/callbacks/TensorBoard?hl=en) : Il permet de visualiser en temps réel l’évolution des métriques et du modèle, facilitant l’analyse et le suivi de l’entraînement.\n",
    "- [`ModelCheckpoint`](https://www.tensorflow.org/api_docs/python/tf/keras/callbacks/ModelCheckpoint?hl=en) : Ce callback permet de sauvegarder automatiquement le meilleur modèle au cours de l’entraînement, évitant ainsi de perdre les meilleures performances."
   ]
  },
  {
   "cell_type": "code",
   "execution_count": null,
   "metadata": {},
   "outputs": [],
   "source": [
    "callbacks = []"
   ]
  },
  {
   "cell_type": "code",
   "execution_count": null,
   "metadata": {},
   "outputs": [],
   "source": [
    "tensorboard_callback = TensorBoard(\n",
    "    log_dir = log_dir,\n",
    "    histogram_freq = 1\n",
    ")\n",
    "\n",
    "checkpoint_callback_acc = ModelCheckpoint(\n",
    "    filepath = 'checkpoints/best_model_acc.keras',\n",
    "    monitor = 'val_accuracy',\n",
    "    save_best_only = True,\n",
    "    save_weights_only = False,\n",
    "    mode = 'max',\n",
    "    verbose = 1\n",
    ")\n",
    "checkpoint_callback_loss = ModelCheckpoint(\n",
    "    filepath = 'checkpoints/best_model_loss.keras',\n",
    "    monitor = 'val_loss',\n",
    "    save_best_only = True,\n",
    "    save_weights_only = False,\n",
    "    mode = 'min',\n",
    "    verbose = 1\n",
    ")\n",
    "\n",
    "callbacks.append(tensorboard_callback)\n",
    "callbacks.append(checkpoint_callback_acc)\n",
    "callbacks.append(checkpoint_callback_loss)"
   ]
  },
  {
   "cell_type": "markdown",
   "metadata": {},
   "source": [
    "Comme nous l'avons observé lors de la phase d'exploration des données, il y a un déséquilibre notable dans la répartition des données entre les classes des deux ensembles. Pour palier à ce problème lors de l'entraînement de notre modèle, nous allons ajouter des poids aux classes, qui seront générés grâce à la méthode [`compute_class_weight`](https://scikit-learn.org/stable/modules/generated/sklearn.utils.class_weight.compute_class_weight.html) de la librairie [scikit-learn](https://scikit-learn.org/stable/index.html). Ceci aura pour effet de renforcer l’importance des classes minoritaires lors de l’apprentissage, afin que le modèle ne privilégie pas uniquement les classes majoritaires."
   ]
  },
  {
   "cell_type": "code",
   "execution_count": null,
   "metadata": {},
   "outputs": [],
   "source": [
    "y_train = np.array([label.numpy() for _, label in train_set.unbatch()])\n",
    "class_weights = compute_class_weight(class_weight = \"balanced\", classes = np.unique(y_train), y = y_train)\n",
    "weights_dict = {cls: weight for cls, weight in zip(np.unique(y_train), class_weights)}"
   ]
  },
  {
   "cell_type": "code",
   "execution_count": null,
   "metadata": {},
   "outputs": [],
   "source": [
    "def train_model(model, train_set = train_set, test_set = test_set, epochs = 10, weights = weights_dict, use_hyperparameters = False, Name = \"Name\"):\n",
    "    history = None\n",
    "    start = time.time()\n",
    "    print(f\"Début de l'entraînement : {start}\")\n",
    "    if use_hyperparameters:\n",
    "        train_size = int(0.8 * len(train_set))\n",
    "        val_size = len(train_set) - train_size\n",
    "        train_dataset = train_set.take(train_size)\n",
    "        val_dataset = train_set.skip(val_size)\n",
    "        \n",
    "        history = model.fit(\n",
    "            train_dataset,\n",
    "            validation_data = val_dataset,\n",
    "            epochs = epochs,\n",
    "            validation_split = 0.2\n",
    "        )\n",
    "    \n",
    "    else:\n",
    "        history = model.fit(\n",
    "            train_set,\n",
    "            validation_data = test_set,\n",
    "            epochs = epochs,\n",
    "            callbacks = callbacks,\n",
    "            class_weight = weights\n",
    "        )\n",
    "    accuracy = history.history['accuracy']\n",
    "    n_epochs = range(len(accuracy))\n",
    "    end = time.time()\n",
    "    print(f\"Fin de l'entraînement : {end}\")\n",
    "    print(f\"Durée de l'entraînement : {end - start}\")\n",
    "    with open(f\"training_time.txt\", \"a\") as f:\n",
    "        f.write(f\"{Name},{start},{end},{end - start},{n_epochs}\\n\")\n",
    "\n",
    "    hist_df = pd.DataFrame(history.history) \n",
    "    hist_csv_file = f'history_{Name}.csv'\n",
    "    with open(f\"results_csv/{hist_csv_file}\", mode='w') as f:\n",
    "        hist_df.to_csv(f)\n",
    "        \n",
    "    return model"
   ]
  },
  {
   "cell_type": "code",
   "execution_count": null,
   "metadata": {},
   "outputs": [],
   "source": [
    "train_model(model)"
   ]
  },
  {
   "cell_type": "markdown",
   "metadata": {},
   "source": [
    "![Résultats de base](./results/base_accuracy.png)"
   ]
  },
  {
   "cell_type": "markdown",
   "metadata": {},
   "source": [
    "**Analyse des résultats :**\n",
    "- La courbe d'accuracy d'entraînement montant rapidement jusqu'à presque 100% montre que le modèle apprend très bien sur les données d'entraînement.\n",
    "- L'accuracy sur le jeu de validation stagne autour des 85-86%.\n",
    "- La courbe de loss d'entraînement diminue progressivement, ce qui est attendu quand le modèle apprend bien.\n",
    "- La courbe de loss de validation augmente drastiquement à partir de la seconde époque.\n",
    "\n",
    "Il semblerait que le modèle présente des signes de surapprentissage, de par le fait qu'il mémorie trop bien les données d'entraînement, sans pour autant bien généraliser sur les données de validation."
   ]
  },
  {
   "cell_type": "markdown",
   "metadata": {},
   "source": [
    "──────────────────────────────────────────────────"
   ]
  },
  {
   "cell_type": "markdown",
   "metadata": {},
   "source": [
    "#### 11.2. <a>Matrice de confusion</a>"
   ]
  },
  {
   "cell_type": "markdown",
   "metadata": {},
   "source": [
    "Nous utilisons une matrice de confusion pour évaluer plus finement les performances d’un modèle en montrant les erreurs de classification pour chaque classe. Elle met en évidence les classes confondues et aide à cibler les axes d’amélioration."
   ]
  },
  {
   "cell_type": "code",
   "execution_count": null,
   "metadata": {},
   "outputs": [],
   "source": [
    "X_test = []\n",
    "y_true = []\n",
    "\n",
    "for images, labels in test_set:\n",
    "    X_test.append(images)\n",
    "    y_true.append(labels)\n",
    "\n",
    "X_test = np.concatenate(X_test)\n",
    "y_true = np.concatenate(y_true)"
   ]
  },
  {
   "cell_type": "code",
   "execution_count": null,
   "metadata": {},
   "outputs": [],
   "source": [
    "def display_matrix(model, X_test = X_test, y_true = y_true, class_names = class_names):\n",
    "    y_pred_proba = model.predict(X_test)\n",
    "    y_pred = np.argmax(y_pred_proba, axis = 1)\n",
    "    cm = confusion_matrix(y_true, y_pred)\n",
    "    display = ConfusionMatrixDisplay(cm, display_labels = class_names)\n",
    "    display.plot(cmap = plt.cm.Blues)\n",
    "    plt.title(\"Matrice de confusion\")\n",
    "    plt.xticks(rotation = 45)\n",
    "    plt.show()"
   ]
  },
  {
   "cell_type": "code",
   "execution_count": null,
   "metadata": {},
   "outputs": [],
   "source": [
    "display_matrix(model)"
   ]
  },
  {
   "cell_type": "markdown",
   "metadata": {},
   "source": [
    "![Matrice des résultats de base](./results/base_matrix.png)"
   ]
  },
  {
   "cell_type": "markdown",
   "metadata": {},
   "source": [
    "**Analyse des résultats :**\n",
    "- Le modèle parvient à classer correctement une grande majorité des images pour chaque classe, notamment pour les classes Text (1929 prédictions correctes) et Schematics (1782).\n",
    "- On observe toutefois une confusion notable entre les classes Painting et Photo, avec respectivement 359 Paintings prédites comme Photo et 430 Photos prédites comme Painting.\n",
    "- Cette confusion peut s'expliquer par une proximité visuelle ou stylistique entre certaines photos et peintures réalistes, que le modèle peine à distinguer.\n",
    "- Les classes Sketch et Text sont beaucoup mieux différenciées, ce qui peut être dû à leurs caractéristiques visuelles très marquées (traits fins ou présence de texte)."
   ]
  },
  {
   "cell_type": "markdown",
   "metadata": {},
   "source": [
    "──────────────────────────────────────────────────"
   ]
  },
  {
   "cell_type": "markdown",
   "metadata": {},
   "source": [
    "#### 11.3. <a>Images en erreurs</a>"
   ]
  },
  {
   "cell_type": "markdown",
   "metadata": {},
   "source": [
    "Nous affichons quelques images qui n'ont pas été bien prédite (vrai négatif ou faux positif) pour essayer de visualiser et comprendre pourquoi elles sont en erreurs."
   ]
  },
  {
   "cell_type": "code",
   "execution_count": null,
   "metadata": {},
   "outputs": [],
   "source": [
    "def display_errors(model, test_set = test_set, class_names = class_names):  \n",
    "    y_true = []  \n",
    "    y_pred = []  \n",
    "    all_images = []  \n",
    "\n",
    "    for batch in test_set:\n",
    "        images, labels = batch  \n",
    "        predictions = model.predict(images, verbose=0)  \n",
    "        y_true.extend(labels.numpy()) \n",
    "        y_pred.extend(predictions.argmax(axis=1)) \n",
    "        all_images.extend(images.numpy()) \n",
    "\n",
    "    # Convertissez y_true, y_pred et all_images en tableaux NumPy pour une manipulation plus facile\n",
    "    y_true = np.array(y_true)\n",
    "    y_pred = np.array(y_pred)\n",
    "    all_images = np.array(all_images)\n",
    "\n",
    "    # Identifiez les indices des erreurs\n",
    "    errors = [(i, true, pred) for i, (true, pred) in enumerate(zip(y_true, y_pred)) if true != pred]\n",
    "\n",
    "    # Affichez les images mal prédites pour chaque classe\n",
    "    for class_id in set(y_true):\n",
    "        print(f\"{class_names[class_id]}\")\n",
    "        class_errors = [e for e in errors if e[1] == class_id]\n",
    "\n",
    "        if not class_errors:\n",
    "            print(f\"Aucune erreur pour {class_names[class_id]}\")\n",
    "            continue\n",
    "        \n",
    "        # Limitez à 5 exemples maximum\n",
    "        class_errors = class_errors[:5]\n",
    "\n",
    "        # Affichez quelques exemples\n",
    "        fig, axes = plt.subplots(1, len(class_errors), figsize=(15, 5))\n",
    "        for ax, (idx, true, pred) in zip(axes, class_errors):\n",
    "            if idx >= len(all_images):  # Vérifiez si l'indice est valide\n",
    "                print(f\"Indice {idx} hors limites pour les images.\")\n",
    "                continue\n",
    "            ax.imshow(all_images.astype(\"uint8\")[idx])  # Affichez l'image depuis le tableau NumPy\n",
    "            ax.set_title(f\"prédit : {class_names[pred]}\")\n",
    "            ax.axis('off')\n",
    "        plt.show()"
   ]
  },
  {
   "cell_type": "code",
   "execution_count": null,
   "metadata": {},
   "outputs": [],
   "source": [
    "display_errors(model)"
   ]
  },
  {
   "cell_type": "markdown",
   "metadata": {},
   "source": [
    "![Images en erreur avec model basique](./results/error_images_basic.png)"
   ]
  },
  {
   "cell_type": "markdown",
   "metadata": {},
   "source": [
    "Comme nous pouvons le voir, les peintures et photos sont souvent confondues par le modèle. On retrouve aussi des textes et des sketchs qui ont été classifiés comme étant des schémas. Ces derniers, quand ils sont colorés, ont été confondus avec des peintures ou des photos. Quand ils sont monochrome, ils sont classés en sketchs ou en textes."
   ]
  },
  {
   "cell_type": "markdown",
   "metadata": {},
   "source": [
    "──────────────────────────────────────────────────"
   ]
  },
  {
   "cell_type": "markdown",
   "metadata": {},
   "source": [
    "#### 11.4. <a>TensorBoard</a>"
   ]
  },
  {
   "cell_type": "markdown",
   "metadata": {},
   "source": [
    "Nous utilisons TensorBoard pour visualiser de manière interactive l’entraînement du modèle, en suivant l’évolution des métriques, la structure du réseau et d’autres informations utiles pour le debug et l’optimisation."
   ]
  },
  {
   "cell_type": "code",
   "execution_count": null,
   "metadata": {},
   "outputs": [],
   "source": [
    "%load_ext tensorboard\n",
    "%tensorboard --logdir logs/fit"
   ]
  },
  {
   "cell_type": "markdown",
   "metadata": {},
   "source": [
    "---"
   ]
  },
  {
   "cell_type": "markdown",
   "metadata": {},
   "source": [
    "### 12. <a id='amelioration'>Amélioration du modèle</a>"
   ]
  },
  {
   "cell_type": "markdown",
   "metadata": {},
   "source": [
    "Afin de palier au surapprentissage observé et d’améliorer la généralisation du modèle, plusieurs techniques de régularisation ont été retenues :\n",
    "\n",
    "- [Data Augmentation](#augmentation): Cette technique consister à générer artificiellement de nouvelles images en appliquant des transformations aléatoires aux données existantes. Elle permet d'améliorer la généralisation du modèle en le rendant plus robuste aux variations comme l’orientation, la luminosité ou le zoom.\n",
    "\n",
    "- [Dropout](#dropout) : Cette méthode consiste à désactiver aléatoirement un certain pourcentage de neurones à chaque itération lors de l'entraînement. Cela empêche le modèle de devenir trop dépendant de certaines connexions et encourage l'apprentissage de représentations plus robustes. Une valeur typique se situe entre 0.2 et 0.5 selon la complexité du réseau.\n",
    "\n",
    "- [Early-Stopping](#early-stopping) : Cette technique permet d'arrêter automatiquement l'entraînement lorsque la performance sur l’ensemble de validation commence à se dégrader. Elle évite d’entraîner le modèle trop longtemps, ce qui pourrait mener à un surajustement aux données d’entraînement. Un paramètre clé est la `patience`, qui définit le nombre d’époques d'attente avant d'interrompre l'entraînement si aucune amélioration n'est observée.\n",
    "\n",
    "En testant et, potentiellement, combinant ces différentes approches, nous parviendrons à obtenir un modèle plus stable, robuste, et capable de mieux généraliser sur des données non vues."
   ]
  },
  {
   "cell_type": "markdown",
   "metadata": {},
   "source": [
    "#### 12.1. <a id='augmentation'>Data Augmentation</a>"
   ]
  },
  {
   "cell_type": "markdown",
   "metadata": {},
   "source": [
    "Pour cette approche, nous allons appliquer des transformations aux données d'entraînement, comme un retournement aléatoire, une rotation de 10% et d’un zoom vertical de 10%. Les données de test restent inchangées pour permettre au modèle de pouvoir faire des prédictions sur un cas réel."
   ]
  },
  {
   "cell_type": "code",
   "execution_count": null,
   "metadata": {},
   "outputs": [],
   "source": [
    "data_augmentation = keras.Sequential([\n",
    "    layers.RandomFlip(input_shape = (image_h, image_w, 3), mode = 'horizontal_and_vertical'),\n",
    "    layers.RandomRotation(factor = 0.1, fill_mode = 'nearest'),\n",
    "    layers.RandomZoom(height_factor = 0.1, fill_mode = 'nearest'),\n",
    "])\n",
    "\n",
    "augmented_train_set = train_set.map(lambda x, y: (data_augmentation(x, training = True), y))"
   ]
  },
  {
   "cell_type": "markdown",
   "metadata": {},
   "source": [
    "À l'aide de la bibliothèque [`visualkeras`](https://github.com/paulgavrikov/visualkeras), nous avons pu réaliser un schéma représentant le modèle que nous avons créé.\n",
    "\n",
    "![modele](./model_imgs/data_augmentation.png)"
   ]
  },
  {
   "cell_type": "markdown",
   "metadata": {},
   "source": [
    "En procédant à l'entraînement de ce modèle (retrouvable dans [cette partie](#comparaison) de ce livrable), nous obtenons les graphiques suivants :"
   ]
  },
  {
   "cell_type": "markdown",
   "metadata": {},
   "source": [
    "![Résultats avec Data Augmentation](./results/augmentation_accuracy.png)"
   ]
  },
  {
   "cell_type": "markdown",
   "metadata": {},
   "source": [
    "**Analyse des résultats :**\n",
    "- La courbe d’accuracy d’entraînement progresse de manière régulière jusqu’à environ 88%, ce qui montre que le modèle apprend progressivement les données, bien qu’un peu plus lentement que le modèle de base.\n",
    "- L’accuracy sur le jeu de validation atteint jusqu’à 86%, avec des variations légères mais une meilleure stabilité que dans le modèle de base.\n",
    "- La loss d’entraînement diminue de façon constante, comme attendu.\n",
    "- Contrairement au modèle de base, la courbe de loss de validation ne présente pas d’augmentation brutale, ce qui laisse supposer que le modèle généralise mieux aux nouvelles données.\n",
    "\n",
    "L'ajout de Data Augmentation semble avoir permis de réduire le surapprentissage, en exposant le modèle à davantage de variations. Même si l’accuracy d’entraînement est légèrement inférieure à celle du modèle de base, l’accuracy de validation est équivalente voire meilleure, ce qui est un bon signe de robustesse."
   ]
  },
  {
   "cell_type": "markdown",
   "metadata": {},
   "source": [
    "──────────────────────────────────────────────────"
   ]
  },
  {
   "cell_type": "markdown",
   "metadata": {},
   "source": [
    "![Matrice de confusion avec Data Augmentation](./results/augmentation_matrix.png)"
   ]
  },
  {
   "cell_type": "markdown",
   "metadata": {},
   "source": [
    "**Analyse des résultats :**\n",
    "- Le modèle reconnaît globalement très bien toutes les classes, en particulier Text (1924 prédictions correctes) et Schematics (1803), avec des performances comparables ou légèrement supérieures à celles du modèle de base.\n",
    "- La classe Photo est mieux reconnue que précédemment : seulement 332 erreurs en Painting contre 430 dans le modèle de base, ce qui témoigne d’une meilleure distinction entre photos et peintures.\n",
    "- On observe encore une confusion persistante entre Painting et Photo, bien que réduite. Par exemple, 444 peintures sont prédites comme photos, ce qui reste la confusion dominante.\n",
    "- Quelques erreurs sont visibles entre Schematics et Text (61 confusions dans ce sens), ce qui peut être lié à des éléments visuels similaires, comme des lignes ou des formes proches.\n",
    "\n",
    "La Data Augmentation a permis au modèle de mieux généraliser, en réduisant certaines confusions clés comme entre Photo et Painting. La matrice de confusion confirme que l’amélioration constatée sur les courbes d’accuracy se traduit par une meilleure robustesse sur plusieurs classes, tout en conservant d’excellents résultats sur les classes les plus distinctives (Sketch, Text)."
   ]
  },
  {
   "cell_type": "markdown",
   "metadata": {},
   "source": [
    "──────────────────────────────────────────────────"
   ]
  },
  {
   "cell_type": "markdown",
   "metadata": {},
   "source": [
    "#### 12.2. <a id='dropout'>Dropout</a>"
   ]
  },
  {
   "cell_type": "markdown",
   "metadata": {},
   "source": [
    "Pour cette approche, nous ajoutons les couches de Dropout suivantes :\n",
    "- La première avec un taux de 25% après le MaxPooling\n",
    "- La seconde de 25% aussi après la troisième couche de convolution\n",
    "- La dernière avec un taux de 50% après la première couche Dense.\n",
    "Nous nous sommes inspirés de l’approche de [Keras pour le dataset MNIST](https://github.com/keras-team/keras/blob/keras-2/examples/mnist_cnn.py).\n"
   ]
  },
  {
   "cell_type": "code",
   "execution_count": null,
   "metadata": {},
   "outputs": [],
   "source": [
    "model_with_dropout = create_model(use_dropout = True)"
   ]
  },
  {
   "cell_type": "markdown",
   "metadata": {},
   "source": [
    "À l'aide de la bibliothèque [`visualkeras`](https://github.com/paulgavrikov/visualkeras), nous avons pu réaliser un schéma représentant le modèle que nous avons créé.\n",
    "\n",
    "![modele](./model_imgs/dropout.png)"
   ]
  },
  {
   "cell_type": "markdown",
   "metadata": {},
   "source": [
    "En procédant à l'entraînement de ce modèle (retrouvable dans [cette partie](#comparaison) de ce livrable), nous obtenons les graphiques suivants :"
   ]
  },
  {
   "cell_type": "markdown",
   "metadata": {},
   "source": [
    "![Résultats avec Dropout](./results/dropout_accuracy.png)"
   ]
  },
  {
   "cell_type": "markdown",
   "metadata": {},
   "source": [
    "**Analyse des résultats :**\n",
    "- La courbe d’accuracy d’entraînement progresse de manière plus progressive, atteignant environ 93% à la fin de l'entraînement, ce qui reflète l’effet du Dropout qui ralentit volontairement la mémorisation du modèle.\n",
    "- L’accuracy de validation atteint un plateau autour de 88%, avec une progression plus régulière que dans les modèles précédents.\n",
    "- La courbe de loss d’entraînement diminue fortement et régulièrement, ce qui est attendu lorsque le modèle apprend efficacement tout en étant régularisé.\n",
    "- La loss de validation présente quelques oscillations modérées, mais reste globalement stable, sans envolée brutale comme dans le modèle de base.\n",
    "\n",
    "L'ajout de Dropout a eu pour effet de ralentir l'apprentissage, mais aussi de mieux contrôler le surapprentissage. Le modèle présente un bon équilibre entre performance sur le jeu d’entraînement et généralisation, avec une validation stable et une accuracy élevée, ce qui montre que cette régularisation est efficace sur ce problème."
   ]
  },
  {
   "cell_type": "markdown",
   "metadata": {},
   "source": [
    "──────────────────────────────────────────────────"
   ]
  },
  {
   "cell_type": "markdown",
   "metadata": {},
   "source": [
    "![Matrice de confusion avec Dropout](./results/dropout_matrix.png)"
   ]
  },
  {
   "cell_type": "markdown",
   "metadata": {},
   "source": [
    "**Analyse des résultats :**\n",
    "- Le modèle avec Dropout montre une très bonne capacité de classification, notamment sur les classes Text (1933) et Schematics (1868), qui sont reconnues avec une très haute précision.\n",
    "- Les erreurs entre Photo et Painting sont toujours présentes, mais légèrement réduites par rapport au modèle de base (ex. : 388 peintures prédites comme photos contre 444 auparavant).\n",
    "- Les classes Sketch et Text restent très bien distinguées des autres, avec très peu de confusion, ce qui confirme la capacité du modèle à reconnaître des caractéristiques visuelles simples ou marquées.\n",
    "- Globalement, toutes les confusions majeures ont diminué, notamment celles entre Painting et Schematics, ou entre Photo et Schematics.\n",
    "\n",
    "L’intégration du Dropout a permis de renforcer la généralisation du modèle, en réduisant les confusions entre les classes proches sans nuire à la précision globale. Cette matrice montre une amélioration claire par rapport au modèle de base, avec une meilleure stabilité des prédictions sur l’ensemble des classes."
   ]
  },
  {
   "cell_type": "markdown",
   "metadata": {},
   "source": [
    "──────────────────────────────────────────────────"
   ]
  },
  {
   "cell_type": "markdown",
   "metadata": {},
   "source": [
    "#### 12.3. <a id='early-stopping'>Early Stopping</a>"
   ]
  },
  {
   "cell_type": "markdown",
   "metadata": {},
   "source": [
    "Pour cette approche, nous ajoutons un Early Stopping basé sur la perte de validation, avec une patience de 3 épochs, afin d’interrompre l’entraînement dès que le modèle cesse de s’améliorer et de conserver les meilleurs poids."
   ]
  },
  {
   "cell_type": "code",
   "execution_count": null,
   "metadata": {},
   "outputs": [],
   "source": [
    "early_stopping = keras.callbacks.EarlyStopping(\n",
    "    monitor = 'val_accuracy',\n",
    "    patience = 3,\n",
    "    mode = 'max',\n",
    "    restore_best_weights = True\n",
    ")\n",
    "\n",
    "callbacks.append(early_stopping)"
   ]
  },
  {
   "cell_type": "markdown",
   "metadata": {},
   "source": [
    "En procédant à l'entraînement de ce modèle (retrouvable dans [cette partie](#comparaison) de ce livrable), nous obtenons les graphiques suivants :"
   ]
  },
  {
   "cell_type": "markdown",
   "metadata": {},
   "source": [
    "![Résultats avec Early Stopping](./results/early_accuracy.png)"
   ]
  },
  {
   "cell_type": "markdown",
   "metadata": {},
   "source": [
    "**Analyse des résultats :**\n",
    "- La courbe d’accuracy d’entraînement progresse très rapidement et atteint presque 97% en seulement trois époques, montrant que le modèle a appris très vite.\n",
    "- L’accuracy de validation stagne autour de 86%, avec une légère baisse entre la deuxième et la troisième époque, indiquant que le modèle commence à surapprendre.\n",
    "- La courbe de loss d’entraînement diminue fortement, ce qui est attendu.\n",
    "- En revanche, la loss de validation diminue au début puis augmente à nouveau dès la deuxième époque, ce qui a probablement déclenché l’arrêt anticipé de l’entraînement via le callback `EarlyStopping`.\n",
    "\n",
    "L'utilisation de l’Early Stopping a permis de prévenir un surapprentissage trop important, mais les résultats suggèrent que le modèle n’a pas encore eu le temps d’atteindre son plein potentiel. Il aurait pu bénéficier d’un ou deux cycles supplémentaires avant stagnation réelle. Malgré tout, cette stratégie permet de gagner du temps d’entraînement et de conserver un modèle qui reste stable sur les données de validation."
   ]
  },
  {
   "cell_type": "markdown",
   "metadata": {},
   "source": [
    "──────────────────────────────────────────────────"
   ]
  },
  {
   "cell_type": "markdown",
   "metadata": {},
   "source": [
    "![Matrice de confusion avec Early Stopping](./results/early_matrix.png)"
   ]
  },
  {
   "cell_type": "markdown",
   "metadata": {},
   "source": [
    "**Analyse des résultats :**\n",
    "- Le modèle montre une bonne capacité de classification, notamment sur les classes Schematics (1878) et Text (1929), qui sont reconnues avec une très grande précision.\n",
    "- La classe Photo est très bien prédite avec 1671 images correctement classées, et une confusion modérée avec Painting (339 erreurs), qui reste une confusion fréquente dans l’ensemble des modèles testés.\n",
    "- La classe Painting présente encore 450 confusions avec Photo, ce qui confirme une fois de plus la difficulté du modèle à distinguer ces deux types d’images.\n",
    "- Les classes Sketch et Text restent très bien différenciées, avec peu de confusions, ce qui témoigne d’une bonne généralisation sur ces catégories aux caractéristiques visuelles marquées.\n",
    "\n",
    "Le modèle avec Early Stopping présente des résultats très satisfaisants, comparables à ceux du modèle avec Dropout seul. Il parvient à bien classer la majorité des images tout en évitant un surapprentissage trop important. L’arrêt anticipé de l’entraînement a permis d’atteindre un bon compromis entre précision et généralisation, bien que les confusions persistantes entre Painting et Photo restent un axe d’amélioration possible."
   ]
  },
  {
   "cell_type": "markdown",
   "metadata": {},
   "source": [
    "──────────────────────────────────────────────────"
   ]
  },
  {
   "cell_type": "markdown",
   "metadata": {},
   "source": [
    "À la vue des résultats obtenus sur les modèles intermédiaires, il apparaît que l’utilisation conjointe de Data Augmentation, de Dropout et de l’Early Stopping constitue une stratégie pertinente pour améliorer la régularisation du modèle. Ces techniques, prises individuellement, ont permis de limiter le surapprentissage tout en stabilisant les performances sur les données de validation. Leur combinaison vise ainsi à tirer parti de leurs effets complémentaires afin de construire un modèle plus robuste, mieux préparé à généraliser sur des données variées. La section suivante présente les performances du modèle final entraîné avec cette approche."
   ]
  },
  {
   "cell_type": "markdown",
   "metadata": {},
   "source": [
    "---"
   ]
  },
  {
   "cell_type": "markdown",
   "metadata": {},
   "source": [
    "### 13. <a id='first-version'>Première version complète du modèle CNN</a>"
   ]
  },
  {
   "cell_type": "markdown",
   "metadata": {},
   "source": [
    "Dans cette section, nous présentons la première version complète du modèle de réseau de neurones convolutif (CNN). Ce modèle intègre les techniques de régularisation vues précédemment, à savoir le dropout, la data augmentation et l'early stopping.\n",
    "\n",
    "L’architecture du modèle atteint un total de 33 583 781 paramètres entraînables, la majeure partie provenant de la couche dense suivant l’aplatissement (Flatten), qui connecte un vecteur de plus de 260 000 dimensions à une couche de 128 neurones.\n",
    "\n",
    "Pour l'entraînement de ce modèle, nous avons utilisé la fonction de perte SparseCategoricalCrossentropy, adaptée aux problèmes de classification multi-classes. L’optimisation est assurée par l’algorithme Adam, reconnu pour sa robustesse et sa capacité à s’adapter dynamiquement au taux d’apprentissage."
   ]
  },
  {
   "cell_type": "code",
   "execution_count": null,
   "metadata": {},
   "outputs": [],
   "source": [
    "use_hyperparameters = True\n",
    "if use_hyperparameters:\n",
    "    train_size = int(0.8 * len(train_set))  # 80% for training\n",
    "    val_size = len(train_set) - train_size  # 20% for validation\n",
    "\n",
    "    train_dataset = train_set.take(train_size)\n",
    "    val_dataset = train_set.skip(train_size)\n",
    "\n",
    "    tuner.search(\n",
    "        train_dataset,\n",
    "        validation_data = val_dataset,\n",
    "        epochs = 50,\n",
    "        validation_split = 0.2,\n",
    "        callbacks = [stop_early]\n",
    "    )\n",
    "    \n",
    "    best_hps = tuner.get_best_hyperparameters(num_trials = 1)[0]\n",
    "    model = create_model(use_dropout = True, hparams = best_hps.values)\n",
    "else:\n",
    "    model = create_model(use_dropout = True)\n",
    "\n",
    "callbacks.append(early_stopping)\n",
    "model = train_model(model, train_set = augmented_train_set, test_set = test_set, epochs = 20, use_hyperparameters = use_hyperparameters, tuner = tuner,best_hps=best_hps, Name = \"model_basic_cnn\")\n",
    "\n",
    "model.save(\"models/model_basic_cnn.keras\")"
   ]
  },
  {
   "cell_type": "markdown",
   "metadata": {},
   "source": [
    "![Résultats avec le modèle final](./results/final_accuracy.png)"
   ]
  },
  {
   "cell_type": "markdown",
   "metadata": {},
   "source": [
    "**Analyse des résultats :**\n",
    "\n",
    "- L’accuracy d’entraînement progresse régulièrement jusqu’à dépasser les 92%, indiquant que le modèle parvient bien à apprendre les données, malgré la régularisation.\n",
    "- L’accuracy de validation reste très proche, autour de 90-91%, avec des fluctuations modérées, ce qui montre une bonne capacité de généralisation tout en évitant le surapprentissage.\n",
    "- La loss d’entraînement diminue de manière continue et stable, ce qui est attendu avec un entraînement bien maîtrisé.\n",
    "- La loss de validation présente quelques oscillations, mais reste globalement dans une plage basse et ne remonte jamais de façon brutale, ce qui montre que le modèle reste stable et robuste.\n",
    "\n",
    "Le modèle final atteint un excellent compromis entre performance et régularisation, grâce à la combinaison de Dropout, de Data Augmentation et du mécanisme d’Early Stopping. Il affiche des performances comparables aux meilleurs modèles testés, tout en maintenant une stabilité remarquable. Cela en fait un candidat de choix pour une mise en production, notamment pour des données non vues ou bruitées."
   ]
  },
  {
   "cell_type": "markdown",
   "metadata": {},
   "source": [
    "À l'aide de la bibliothèque [`visualkeras`](https://github.com/paulgavrikov/visualkeras), nous avons pu réaliser un schéma représentant le modèle que nous avons créé.\n",
    "\n",
    "![modele](./model_imgs/first_model.png)"
   ]
  },
  {
   "cell_type": "markdown",
   "metadata": {},
   "source": [
    "──────────────────────────────────────────────────"
   ]
  },
  {
   "cell_type": "code",
   "execution_count": null,
   "metadata": {},
   "outputs": [],
   "source": [
    "display_matrix(model)"
   ]
  },
  {
   "cell_type": "markdown",
   "metadata": {},
   "source": [
    "![Matrice de confusion avec le modèle final](./results/final_matrix.png)"
   ]
  },
  {
   "cell_type": "markdown",
   "metadata": {},
   "source": [
    "**Analyse des résultats :**\n",
    "\n",
    "- Le modèle final parvient à très bien classer les images des classes Photo (1737) et Schematics (1944), avec un très faible taux d’erreur, ce qui montre une bonne robustesse sur ces catégories.\n",
    "- En revanche, on observe une confusion marquée entre les classes Painting et Photo, avec 552 peintures mal classées comme photos, ce qui reste une source importante d’erreurs. Cette confusion est encore plus prononcée qu’avec les versions précédentes du modèle.\n",
    "- La classe Text présente également des confusions notables : 242 images textuelles ont été classées comme Schematics, ce qui peut s’expliquer par la présence de traits ou d’éléments graphiques communs.\n",
    "- Les performances sur la classe Sketch restent stables, avec 247 bonnes prédictions et peu de confusion (seulement 12 erreurs), ce qui montre que le modèle distingue encore bien les traits de style dessinés.\n",
    "\n",
    "Bien que le modèle final reste globalement performant et stable, il semble avoir sacrifié une partie de la précision classe par classe, notamment sur les catégories proches visuellement telles que Painting, Photo et Text. La régularisation a permis d'éviter le surapprentissage, mais elle introduit une hausse des confusions entre classes similaires. Cela reste toutefois un compromis acceptable si l’objectif est la robustesse générale sur des données variées ou bruitées, notamment pour des classes bien séparées comme Schematics ou Photo."
   ]
  },
  {
   "cell_type": "markdown",
   "metadata": {},
   "source": [
    "──────────────────────────────────────────────────"
   ]
  },
  {
   "cell_type": "code",
   "execution_count": null,
   "metadata": {},
   "outputs": [],
   "source": [
    "display_errors(model)"
   ]
  },
  {
   "cell_type": "markdown",
   "metadata": {},
   "source": [
    "![Images en erreur avec premier model](./results/error_images_first.png)"
   ]
  },
  {
   "cell_type": "markdown",
   "metadata": {},
   "source": [
    "On observe une forte confusion entre les classes \"Painting\", \"Photo\" et \"Schematics\", en raison de leur proximité visuelle ou de styles intermédiaires. Les images \"Sketch\" et \"Text\" sont souvent confondues avec \"Schematics\", probablement à cause de leurs formes simplifiées et structures linéaires similaires. Ce résultat souligne les limites du modèle dans la distinction fine entre certaines catégories proches, malgré sa bonne performance globale."
   ]
  },
  {
   "cell_type": "markdown",
   "metadata": {},
   "source": [
    "---"
   ]
  },
  {
   "cell_type": "markdown",
   "metadata": {},
   "source": [
    "### 14. <a id='second-version'>Seconde version du modèle CNN</a>"
   ]
  },
  {
   "cell_type": "markdown",
   "metadata": {},
   "source": [
    "Dans cette section, nous présentons une seconde version d'un modèle de CNN. Ce modèle intègre les techniques de régularisation vues précédemment.\n",
    "\n",
    "L’architecture du modèle atteint un total de 8 482 245 paramètres entraînables, la majeure partie provenant de la couche dense suivant l’aplatissement (Flatten), qui connecte un vecteur de plus de 130 000 dimensions à une couche de 64 neurones.\n",
    "\n",
    "Pour l'entraînement de ce modèle, nous avons utilisé la fonction de perte SparseCategoricalCrossentropy, adaptée aux problèmes de classification multi-classes. L’optimisation est assurée par l’algorithme Adam, reconnu pour sa robustesse et sa capacité à s’adapter dynamiquement au taux d’apprentissage."
   ]
  },
  {
   "cell_type": "markdown",
   "metadata": {},
   "source": [
    "#### 14.1. <a>Création du modèle</a>"
   ]
  },
  {
   "cell_type": "code",
   "execution_count": null,
   "metadata": {},
   "outputs": [],
   "source": [
    "def create_model_2(*args,**kwargs):\n",
    "    activation = 'relu'\n",
    "    model = Sequential(*args, **kwargs)\n",
    "    model.add(layers.Rescaling(scale = 1./255))\n",
    "    model.add(layers.Conv2D(32, (3, 3), padding = 'same', activation = activation))\n",
    "    model.add(layers.ZeroPadding2D(padding = (1, 1)))\n",
    "    model.add(layers.MaxPooling2D((2, 2)))\n",
    "    model.add(layers.Conv2D(64, (3, 3), padding = 'same', activation = activation))\n",
    "    model.add(layers.ZeroPadding2D(padding = (1, 1)))\n",
    "    model.add(layers.MaxPooling2D((2, 2)))\n",
    "    model.add(layers.Conv2D(128, (3, 3), padding = 'same', activation = activation))\n",
    "    model.add(layers.Flatten())\n",
    "    model.add(layers.Dense(64, activation = activation))\n",
    "    model.add(layers.Dropout(0.1))\n",
    "    model.add(layers.Dense(num_classes, activation = 'softmax'))\n",
    "    return model  "
   ]
  },
  {
   "cell_type": "code",
   "execution_count": null,
   "metadata": {},
   "outputs": [],
   "source": [
    "model_2 = create_model_2()\n",
    "model_2.compile(\n",
    "    optimizer = keras.optimizers.Adam(learning_rate = 0.001),\n",
    "    loss = keras.losses.SparseCategoricalCrossentropy(from_logits = False),\n",
    "    metrics = ['accuracy']\n",
    ")"
   ]
  },
  {
   "cell_type": "markdown",
   "metadata": {},
   "source": [
    "À l'aide de la bibliothèque [`visualkeras`](https://github.com/paulgavrikov/visualkeras), nous avons pu réaliser un schéma représentant le modèle que nous avons créé.\n",
    "\n",
    "![modele](./model_imgs/second_model.png)"
   ]
  },
  {
   "cell_type": "markdown",
   "metadata": {},
   "source": [
    "──────────────────────────────────────────────────"
   ]
  },
  {
   "cell_type": "markdown",
   "metadata": {},
   "source": [
    "#### 14.2. <a>Entraînement du modèle</a>"
   ]
  },
  {
   "cell_type": "code",
   "execution_count": null,
   "metadata": {},
   "outputs": [],
   "source": [
    "train_model_2 = train_model(model_2, train_set = augmented_train_set, test_set = test_set, epochs = 20)"
   ]
  },
  {
   "cell_type": "markdown",
   "metadata": {},
   "source": [
    "<b style=\"color:yellow;\">TODO</b>\n",
    "\n",
    "Afficher les résultats et les analyser."
   ]
  },
  {
   "cell_type": "markdown",
   "metadata": {},
   "source": [
    "──────────────────────────────────────────────────"
   ]
  },
  {
   "cell_type": "code",
   "execution_count": null,
   "metadata": {},
   "outputs": [],
   "source": [
    "display_matrix(train_model_2)"
   ]
  },
  {
   "cell_type": "markdown",
   "metadata": {},
   "source": [
    "<b style=\"color:yellow;\">TODO</b>\n",
    "\n",
    "Afficher les résultats et les analyser."
   ]
  },
  {
   "cell_type": "markdown",
   "metadata": {},
   "source": [
    "──────────────────────────────────────────────────"
   ]
  },
  {
   "cell_type": "code",
   "execution_count": null,
   "metadata": {},
   "outputs": [],
   "source": [
    "display_errors(train_model_2)"
   ]
  },
  {
   "cell_type": "markdown",
   "metadata": {},
   "source": [
    "![Images en erreur avec premier model](./results/error_images_second.png)"
   ]
  },
  {
   "cell_type": "markdown",
   "metadata": {},
   "source": [
    "Cette visualisation montre des erreurs similaires au premier modèle, avec des confusions toujours marquées entre Painting, Photo et Schematics. On note également que de nombreuses images Text et Sketch sont encore classées à tort comme Schematics, ce qui confirme la difficulté du modèle à distinguer les classes à structure linéaire ou textuelle. Malgré quelques variations, le profil d’erreurs reste globalement le même, indiquant que les limites du modèle sont liées à la proximité visuelle entre certaines catégories plutôt qu’à un surapprentissage spécifique."
   ]
  },
  {
   "cell_type": "markdown",
   "metadata": {},
   "source": [
    "---"
   ]
  },
  {
   "cell_type": "markdown",
   "metadata": {},
   "source": [
    "### 15. <a id='binaire'>Modèle de classification binaire </a>"
   ]
  },
  {
   "cell_type": "markdown",
   "metadata": {},
   "source": [
    "Dans cette section, nous allons créer un modèle permettant de faire de la classification *binaire*, contrairement à la classification multi-classes que nous avons privilégié jusqu'à présent. Nous utiliserons la même architecture de réseau, mais nous réduirons le jeu de données à deux classes afin d’évaluer l’impact que peut avoir le nombre de classes sur la précision, la complexité du modèle ainsi que d'autres métriques."
   ]
  },
  {
   "cell_type": "markdown",
   "metadata": {},
   "source": [
    "#### 15.1. <a>Création du modèle binaire</a>"
   ]
  },
  {
   "cell_type": "code",
   "execution_count": null,
   "metadata": {},
   "outputs": [],
   "source": [
    "train_set_binary, test_set_binary = keras.utils.image_dataset_from_directory(\n",
    "    dataset_directory,\n",
    "    label_mode = \"int\",\n",
    "    batch_size = batch_s,\n",
    "    image_size = (image_h, image_w),\n",
    "    seed = 42,\n",
    "    validation_split = 0.2,\n",
    "    subset = \"both\"\n",
    ")"
   ]
  },
  {
   "cell_type": "code",
   "execution_count": null,
   "metadata": {},
   "outputs": [],
   "source": [
    "photo_index = class_names.index(\"Photo\")\n",
    "\n",
    "def convert_label_to_binary(image, label):\n",
    "    return image, tf.cast(tf.equal(label, photo_index), tf.int32)\n",
    "\n",
    "train_set_binary = train_set_binary.map(convert_label_to_binary)\n",
    "test_set_binary = test_set_binary.map(convert_label_to_binary)"
   ]
  },
  {
   "cell_type": "code",
   "execution_count": null,
   "metadata": {},
   "outputs": [],
   "source": [
    "if not gpus:\n",
    "    train_set_binary = train_set_binary.cache().shuffle(1000).prefetch(buffer_size = AUTOTUNE)\n",
    "    test_set_binary = test_set_binary.cache().prefetch(buffer_size = AUTOTUNE)"
   ]
  },
  {
   "cell_type": "code",
   "execution_count": null,
   "metadata": {},
   "outputs": [],
   "source": [
    "binary_model = Sequential()\n",
    "\n",
    "binary_model.add(layers.Rescaling(1./255))\n",
    "binary_model.add(layers.Conv2D(16, (3, 3), padding = 'same', activation = 'relu'))\n",
    "binary_model.add(layers.MaxPooling2D((2, 2)))\n",
    "binary_model.add(layers.Dropout(0.25))\n",
    "binary_model.add(layers.Conv2D(32, (3, 3), padding = 'same', activation = 'relu'))\n",
    "binary_model.add(layers.Conv2D(64, (3, 3), padding = 'same', activation = 'relu'))\n",
    "binary_model.add(layers.Dropout(0.25))\n",
    "binary_model.add(layers.Flatten())\n",
    "binary_model.add(layers.Dense(128, activation = 'relu'))\n",
    "binary_model.add(layers.Dropout(0.5))\n",
    "binary_model.add(layers.Dense(1, activation = 'sigmoid'))\n",
    "\n",
    "binary_model.compile(\n",
    "    optimizer = keras.optimizers.Adam(learning_rate = 0.0001),\n",
    "    loss = keras.losses.BinaryCrossentropy(from_logits = False),\n",
    "    metrics = ['accuracy']\n",
    ")"
   ]
  },
  {
   "cell_type": "markdown",
   "metadata": {},
   "source": [
<<<<<<< HEAD
    "À l'aide de la bibliothèque [`visualkeras`](https://github.com/paulgavrikov/visualkeras), nous avons pu réaliser un schéma représentant le modèle que nous avons créé.\n",
=======
    "A l'aide de la bibliothèque *visualkeras*, nous avons pu réaliser un schéma représentant le modèle que nous avons créé.\n",
>>>>>>> c30fc8b0
    "\n",
    "![modele](./model_imgs/binary.png)"
   ]
  },
  {
   "cell_type": "code",
   "execution_count": null,
   "metadata": {},
   "outputs": [],
   "source": [
    "binary_weights = compute_class_weight(\n",
    "    class_weight = \"balanced\",\n",
    "    classes = np.array([0, 1]),\n",
    "    y = np.array([label.numpy() for image, label in train_set_binary.unbatch()])\n",
    ")\n",
    "\n",
    "binary_weights_dict = {0: binary_weights[0], 1: binary_weights[1]}"
   ]
  },
  {
   "cell_type": "code",
   "execution_count": null,
   "metadata": {},
   "outputs": [],
   "source": [
    "X_test_binary = []\n",
    "y_true_binary = []\n",
    "\n",
    "for images, labels in test_set_binary:\n",
    "    X_test_binary.append(images)\n",
    "    y_true_binary.append(labels)\n",
    "\n",
    "X_test_binary = np.concatenate(X_test_binary)\n",
    "y_true_binary = np.concatenate(y_true_binary)"
   ]
  },
  {
   "cell_type": "code",
   "execution_count": null,
   "metadata": {},
   "outputs": [],
   "source": [
    "augmented_train_set_binary = train_set_binary.map(lambda x, y: (data_augmentation(x, training = True), y))"
   ]
  },
  {
   "cell_type": "markdown",
   "metadata": {},
   "source": [
    "──────────────────────────────────────────────────"
   ]
  },
  {
   "cell_type": "markdown",
   "metadata": {},
   "source": [
    "#### 15.2. <a>Entraînement du modèle binaire</a>"
   ]
  },
  {
   "cell_type": "code",
   "execution_count": null,
   "metadata": {},
   "outputs": [],
   "source": [
    "binary_model = train_model(binary_model, train_set = augmented_train_set_binary, test_set = test_set_binary, epochs = 20,weights = binary_weights_dict)      "
   ]
  },
  {
   "cell_type": "markdown",
   "metadata": {},
   "source": [
    "![Graphique de performance du modèle de classification binaire](./results/binary_accuracy.png)"
   ]
  },
  {
   "cell_type": "markdown",
   "metadata": {},
   "source": [
    "- L’accuracy d’entraînement progresse lentement mais régulièrement, atteignant environ 82% à la fin de l’entraînement, ce qui montre que le modèle continue d’apprendre sans surajuster excessivement.\n",
    "- L’accuracy de validation reste systématiquement supérieure à celle d’entraînement, oscillant autour de 84%, avec une bonne stabilité et très peu de chute, ce qui suggère un comportement robuste et une bonne généralisation.\n",
    "- La loss d’entraînement diminue de manière progressive et régulière, traduisant une optimisation continue.\n",
    "- La loss de validation reste globalement stable, avec de légères fluctuations mais sans hausse marquée, ce qui est rassurant sur le plan du surapprentissage.\n",
    "\n",
    "Ce modèle binaire montre un comportement très équilibré entre apprentissage et généralisation. L’écart constant entre les performances sur le jeu d’entraînement et celles sur le jeu de validation peut être interprété comme un effet bénéfique de la régularisation (data augmentation, dropout, et potentiellement le choix d’un taux d’apprentissage plus faible). Bien que l’accuracy n’atteigne pas des sommets, la stabilité globale et l’absence de surapprentissage en font un modèle fiable pour des données nouvelles."
   ]
  },
  {
   "cell_type": "markdown",
   "metadata": {},
   "source": [
    "──────────────────────────────────────────────────"
   ]
  },
  {
   "cell_type": "code",
   "execution_count": null,
   "metadata": {},
   "outputs": [],
   "source": [
    "def display_binary_matrix(model, class_names, X_test = X_test_binary, y_true = y_true_binary):\n",
    "    y_pred_proba = model.predict(X_test)\n",
    "    y_pred = (y_pred_proba.flatten() > 0.5).astype(int)\n",
    "    cm = confusion_matrix(y_true, y_pred)\n",
    "    display = ConfusionMatrixDisplay(cm, display_labels = class_names)\n",
    "    display.plot(cmap = plt.cm.Blues)\n",
    "    plt.title(\"Matrice de confusion\")\n",
    "    plt.xticks(rotation = 45)\n",
    "    plt.show()\n",
    "    \n",
    "display_binary_matrix(binary_model, ['Non-photo', 'Photo'])"
   ]
  },
  {
   "cell_type": "markdown",
   "metadata": {},
   "source": [
    "![Matrice de confusion du modèle binaire](./results/binary_matrix.png)"
   ]
  },
  {
   "cell_type": "markdown",
   "metadata": {},
   "source": [
    "- Le modèle parvient à correctement identifier 5905 images non-photo et 1014 images photo, ce qui montre une bonne capacité de distinction générale entre les deux catégories.\n",
    "- Il existe toutefois un nombre non négligeable de faux positifs (351), c’est-à-dire des images non-photo classées à tort comme des photos.\n",
    "- De même, on observe 1009 faux négatifs, c’est-à-dire des photos classées comme non-photos, ce qui montre que le modèle a encore des difficultés à bien cerner les frontières entre les deux classes.\n",
    "\n",
    "La matrice de confusion confirme les observations faites sur les courbes d’apprentissage : le modèle binaire est globalement performant, mais encore perfectible dans sa capacité à reconnaître les photos, avec un léger déséquilibre dans les erreurs. Ce comportement peut être lié à des similarités visuelles entre certaines images non-photo (comme des peintures ou schémas réalistes) et les vraies photos. Le modèle reste cependant précis, stable et bien régularisé, ce qui en fait un bon candidat pour un cas d’usage où une certaine tolérance aux erreurs est acceptée."
   ]
  },
  {
   "cell_type": "markdown",
   "metadata": {},
   "source": [
    "---"
   ]
  },
  {
   "cell_type": "markdown",
   "metadata": {},
   "source": [
    "### 16. <a id='comparaison'>Comparatif des modèles</a>"
   ]
  },
  {
   "cell_type": "markdown",
   "metadata": {},
   "source": [
    "#### 16.1. <a>Créations et entraînements simultanés des modèles</a>"
   ]
  },
  {
   "cell_type": "markdown",
   "metadata": {},
   "source": [
    "Afin de comparer les modèles plus efficacement, nous avons relier les différentes créations ainsi que les entrainements de ces modèles pour permettre de les éxécuter à la suite."
   ]
  },
  {
   "cell_type": "code",
   "execution_count": null,
   "metadata": {},
   "outputs": [],
   "source": [
    "# Get best_hps\n",
    "train_size = int(0.8 * len(train_set))  \n",
    "val_size = len(train_set) - train_size  \n",
    "train_dataset = train_set.take(train_size)\n",
    "val_dataset = train_set.skip(val_size)\n",
    "tuner.search(\n",
    "    train_dataset,\n",
    "    validation_data = val_dataset,\n",
    "    epochs = 50,\n",
    "    validation_split = 0.2,\n",
    "    callbacks = [stop_early]\n",
    ") \n",
    "\n",
    "best_hps = tuner.get_best_hyperparameters(num_trials = 1)[0]"
   ]
  },
  {
   "cell_type": "code",
   "execution_count": null,
   "metadata": {},
   "outputs": [],
   "source": [
    "# CREATE MODELS\n",
    "basic_model = create_model()\n",
    "dropout_model = create_model(use_dropout = True)\n",
    "data_augmentation_model = create_model(use_dropout = True)\n",
    "hyperband_model = create_model(hparams = best_hps.values)\n",
    "model_basic_cnn = create_model(use_dropout = True, hparams = best_hps.values)\n",
    "\n",
    "model_mesh_shrinking = create_model_2()\n",
    "\n",
    "model_mesh_shrinking.compile(\n",
    "    optimizer = keras.optimizers.Adam(learning_rate = 0.001),\n",
    "    loss = keras.losses.SparseCategoricalCrossentropy(from_logits = False),\n",
    "    metrics = ['accuracy']\n",
    ")"
   ]
  },
  {
   "cell_type": "code",
   "execution_count": null,
   "metadata": {},
   "outputs": [],
   "source": [
    "# TRAIN MODELS\n",
    "use_hyperparameters = True\n",
    "\n",
    "basic_model = train_model(basic_model, train_set = train_set, test_set = test_set, epochs = 20, Name=\"basic_model\")  \n",
    "basic_model.save(\"models/basic_model.keras\")\n",
    "\n",
    "dropout_model = train_model(dropout_model, train_set = train_set, test_set = test_set, epochs = 20,Name=\"dropout_model\") \n",
    "basic_model.save(\"models/dropout_model.keras\")\n",
    "\n",
    "data_augmentation_model = train_model(data_augmentation_model, train_set = augmented_train_set, test_set = test_set, epochs = 20,Name=\"data_augmentation_model\")\n",
    "basic_model.save(\"models/data_augmentation_model.keras\")\n",
    "\n",
    "hyperband_model = train_model(hyperband_model, train_set = train_set, test_set = test_set, epochs = 20, use_hyperparameters = use_hyperparameters, Name=\"hyperband_model\")\n",
    "hyperband_model.save(\"models/hyperband_model.keras\")\n",
    "\n",
    "model_basic_cnn = train_model(model_basic_cnn , train_set = augmented_train_set, test_set = test_set, epochs = 20, use_hyperparameters = use_hyperparameters,  Name=\"model_basic_cnn \")\n",
    "model_basic_cnn.save(\"models/model_basic_cnn.keras\")\n",
    "\n",
    "second_model = train_model(second_model, train_set = augmented_train_set, test_set = test_set, epochs = 20, use_hyperparameters = use_hyperparameters,  Name=\"second_model\")\n",
    "second_model.save(\"models/second_model.keras\")\n",
    "\n",
    "binary_model = train_model(binary_model, train_set = augmented_train_set_binary, test_set = test_set_binary, epochs = 20,weights = binary_weights_dict) \n",
    "second_model.save(\"models/binary_model.keras\")"
   ]
  },
  {
   "cell_type": "markdown",
   "metadata": {},
   "source": [
    "---"
   ]
  },
  {
   "cell_type": "markdown",
   "metadata": {},
   "source": [
    "#### 16.2. <a>Génération des graphiques</a>"
   ]
  },
  {
   "cell_type": "markdown",
   "metadata": {},
   "source": [
    "Nous avons ensuite créer un code permettant de récupérer tout les différents csv stockés dans le répertoire results_csv, et de générer un graphique avec les stats d'accuracy et de loss obtenus au cours de l'entrainement des différents modèles"
   ]
  },
  {
   "cell_type": "code",
   "execution_count": null,
   "metadata": {},
   "outputs": [],
   "source": [
    "# Folder containing the CSV files\n",
    "folder = \"results_csv\"\n",
    "\n",
    "# Initialize lists to store data for plotting\n",
    "model_names = []\n",
    "dataframes = []\n",
    "\n",
    "# Iterate through CSV files in the folder\n",
    "for file in os.listdir(folder):\n",
    "  if file.endswith(\".csv\"):\n",
    "    # Extract model name (file name without extension)\n",
    "    model_name = os.path.splitext(file)[0]\n",
    "    model_names.append(model_name)\n",
    "    \n",
    "    # Read the CSV file\n",
    "    df = pd.read_csv(os.path.join(folder, file), index_col=0)\n",
    "    dataframes.append((model_name, df))\n",
    "\n",
    "# Generate a color map for models\n",
    "colors = plt.cm.tab10(range(len(model_names)))\n",
    "\n",
    "# Plot accuracy and loss\n",
    "plt.figure(figsize=(16, 8))\n",
    "\n",
    "# Subplot for accuracy\n",
    "plt.subplot(1, 2, 1)\n",
    "for (model_name, df), color in zip(dataframes, colors):\n",
    "  plt.plot(df['accuracy'], label=f'{model_name} - Training Accuracy', color=color)\n",
    "  plt.plot(df['val_accuracy'], linestyle='--', label=f'{model_name} - Validation Accuracy', color=color)\n",
    "plt.legend(loc='lower right')\n",
    "plt.title(\"Training and Validation Accuracy\")\n",
    "plt.xlabel(\"Epochs\")\n",
    "plt.ylabel(\"Accuracy\")\n",
    "\n",
    "# Subplot for loss\n",
    "plt.subplot(1, 2, 2)\n",
    "for (model_name, df), color in zip(dataframes, colors):\n",
    "  plt.plot(df['loss'], label=f'{model_name} - Training Loss', color=color)\n",
    "  plt.plot(df['val_loss'], linestyle='--', label=f'{model_name} - Validation Loss', color=color)\n",
    "plt.legend(loc='upper right')\n",
    "plt.title(\"Training and Validation Loss\")\n",
    "plt.xlabel(\"Epochs\")\n",
    "plt.ylabel(\"Loss\")\n",
    "\n",
    "# Show the plots\n",
    "plt.tight_layout()\n",
    "plt.show()\n"
   ]
  },
  {
   "cell_type": "markdown",
   "metadata": {},
   "source": [
    "![Accuracy des différents models finis dans un schéma](./results/all_finish_accuracy.png)"
   ]
  },
  {
   "cell_type": "markdown",
   "metadata": {},
   "source": [
    "Nous pouvons observer sur ce schéma la comparaison entre nos 3 modèles principaux : les 2 modèles en CNN ainsi que le modèle binaire. À première vue, le modèle binaire semble correspondre à notre demande en terme de résultat obtenant une accuracy d'environ 0.80 et une loss d'environ 0.35. Cependant, ces résultats restent en dessous de ceux des deux autres modèles qui, eux, s'approchent fortemment en terme de résultat. Selon les résultats finaux, le premier modèle semble plus intéressant mais leur ressemblance étant importante, il va être encore nécéssaire de tester leur fonctionnement avec un jeu de test afin de vérifier notre théorie."
   ]
  },
  {
   "cell_type": "markdown",
   "metadata": {},
   "source": [
    "![Accuracy des différents models finis dans un schéma](./results/sub_model_accuracy.png)"
   ]
  },
  {
   "cell_type": "markdown",
   "metadata": {},
   "source": [
    "Nous observons dans le schéma ci-dessus les résultats de tous les modèles secondaires, c'est-à-dire les modèles ne contenant qu'une des techniques de régularisation que nous avons retenue. Cela nous permet d'observer que l'ajout des hyperparamètres semble être le paramètre nous permettant la meilleure amélioration. Cependant, ayant appliqué l'Early Stopping à chacun des modèles, nous pouvons observer qu'une majorité d'entre eux s'arrêtent avant la fin des epochs dû à un overfitting arrivant très vite."
   ]
  },
  {
   "cell_type": "markdown",
   "metadata": {},
   "source": [
    "---"
   ]
  },
  {
   "cell_type": "markdown",
   "metadata": {},
   "source": [
    "#### 16.3. <a>Génération des schémas</a>"
   ]
  },
  {
   "cell_type": "markdown",
   "metadata": {},
   "source": [
    "Nous observons ci-dessous le code permettant la réalisation des différents schémas representant les modèles à l'aide de la bibliothèque *visualkeras*"
   ]
  },
  {
   "cell_type": "code",
   "execution_count": null,
   "metadata": {},
   "outputs": [],
   "source": [
    "basic_model = load_model(\"models/basic_model.keras\")\n",
    "dropout_model = load_model(\"models/dropout_model.keras\")\n",
    "data_augmentation_model = load_model(\"models/data_augmentation_model.keras\")\n",
    "hyperband_model = load_model(\"models/hyperband_model.keras\")\n",
    "model_basic_cnn  = load_model(\"models/model_basic_cnn.keras\")\n",
    "model_mesh_shrinking = load_model(\"models/model_mesh_shrinking.keras\")\n",
    "\n",
    "def plot_model(model, model_name):\n",
    "    visualkeras.layered_view(\n",
    "        model,\n",
    "        legend = True,\n",
    "        show_shapes = True,\n",
    "        to_file = f\"models/{model_name}.png\",\n",
    "        filename = f\"models/{model_name}.png\",\n",
    "    )\n",
    "\n",
    "\n",
    "\n",
    "#visualkeras.layered_view(\n",
    "#    basic_model,\n",
    "#    legend = True,\n",
    "#    show_dimension = True,\n",
    "#)\n",
    "#\n",
    "#visualkeras.layered_view(\n",
    "#    dropout_model,\n",
    "#    legend = True,\n",
    "#    show_dimension = True,\n",
    "#)\n",
    "#\n",
    "#visualkeras.layered_view(\n",
    "#    data_augmentation_model,\n",
    "#    legend = True,\n",
    "#    show_dimension = True,\n",
    "#)\n",
    "#\n",
    "#visualkeras.layered_view(\n",
    "#    hyperband_model,\n",
    "#    legend = True,\n",
    "#    show_dimension = True,\n",
    "#)\n",
    "#\n",
    "#visualkeras.layered_view(\n",
    "#    model_basic_cnn ,\n",
    "#    legend = True,\n",
    "#    show_dimension = True,\n",
    "#)\n",
    "#\n",
    "#visualkeras.layered_view(\n",
    "#    model_mesh_shrinking,\n",
    "#    legend = True,\n",
    "#    show_dimension = True,\n",
    "#)\n",
    "#  "
   ]
  },
  {
   "cell_type": "markdown",
   "metadata": {},
   "source": [
    "### 17. <a id='metrics'>Calcul des métriques de performance</a>"
   ]
  },
  {
   "cell_type": "markdown",
   "metadata": {},
   "source": [
    "La fonction suivante calcule différentes métriques comme la précision, l'accuracy, le recall, le R² et le F1 score.\n",
    "Elle permet de facilement obtenir les différentes métriques pour ensuite les comparer entre les différents modèles.\n",
    "\n",
    "<u>**Rappel des formules**</u>\n",
    "\n",
    "Les formules utilisent les termes suivants :\n",
    "&nbsp;\n",
    "\n",
    "$\\text{TP = Vrai positif}\\\\\n",
    "\\text{TN = Vrai négatif}\\\\\n",
    "\\text{FP = Faux positif}\\\\\n",
    "\\text{FN = Faux négatif}$\n",
    "\n",
    "Accuracy :  $\\frac{TP+TN}{TP+TN+FP+FN}$\n",
    "\n",
    "Précision :  $\\frac{TP}{TP+TN}$\n",
    "\n",
    "Recall :  $\\frac{TP}{TP+FN}$\n",
    "\n",
    "F1 Score :  $2 \\times \\frac{\\text{précision} \\times \\text{recall} }{\\text{précision} + \\text{recall}}$\n",
    "\n",
    "$\\text{R}^2$ :  $ 1- \\frac{\\sum_{i=1}^{n} (y_i - \\hat{y}_i)^2}{\\sum_{i=1}^{n} (y_i - \\bar{y}_i)^2} $"
   ]
  },
  {
   "cell_type": "code",
   "execution_count": null,
   "metadata": {},
   "outputs": [],
   "source": [
    "def calculMetrics(model, test_set):\n",
    "    y_true = []  \n",
    "    y_pred = []  \n",
    "    y_true_2 = []  \n",
    "    y_pred_2 = []  \n",
    "\n",
    "    for (images, labels) in test_set:\n",
    "        predictions = model.predict(images, verbose=0)  \n",
    "        y_true.extend(labels.numpy()) \n",
    "        y_pred.extend(predictions.argmax(axis=1))\n",
    "        y_true_2.extend(labels.numpy())\n",
    "        y_pred_2.extend(predictions.argmax(axis=1))\n",
    "\n",
    "    # Convertissez y_true, y_pred et all_images en tableaux NumPy pour une manipulation plus facile\n",
    "    y_true = np.array(y_true)\n",
    "    y_pred = np.array(y_pred)\n",
    "    y_true_2 = np.array(y_true_2)\n",
    "    y_pred_2 = np.array(y_pred_2)\n",
    "\n",
    "    # le f1 score et le r2 score ont besoin d'être retournés pour fonctionner (exemple : [1, 2] -> [[1], [2]])\n",
    "    y_pred_2 = y_pred_2.reshape(-1, 1)\n",
    "    y_true_2 = y_true_2.reshape(-1, 1)\n",
    "\n",
    "    # si on ne réimporte pas on as une erreur quand on relance la cellule\n",
    "    from tensorflow.keras.metrics import Precision, Recall, Accuracy\n",
    "\n",
    "    Precision = Precision()\n",
    "    Recall = Recall()\n",
    "    Precision.update_state(y_true, y_pred)\n",
    "    Recall.update_state(y_true, y_pred)\n",
    "    Accuracy = Accuracy()\n",
    "    R2Score = tf.keras.metrics.R2Score()\n",
    "    Accuracy.update_state(y_true, y_pred)\n",
    "    R2Score.update_state(y_true_2, y_pred_2)\n",
    "    #F1Score = tf.metrics.F1Score(average='micro', threshold=0.5)\n",
    "    #F1Score.update_state(y_true_2, y_pred_2)\n",
    "    F1Score = 2 * ((Precision.result() * Recall.result()) / (Precision.result() + Recall.result()))\n",
    "    return {\"Precision\": Precision.result(), \"Recall\": Recall.result(), \"Accuracy\": Accuracy.result(), \"R2Score\": R2Score.result(), \"F1Score\": F1Score}"
   ]
  },
  {
   "cell_type": "code",
   "execution_count": null,
   "metadata": {},
   "outputs": [],
   "source": [
    "metrics = []\n",
    "# chargement des modèles\n",
    "for model in os.listdir(\"models\"):\n",
    "    model_path = os.path.join(\"models\", model)\n",
    "    if model.endswith(\".keras\"):\n",
    "        loaded_model = load_model(model_path)\n",
    "        # calcul des métriques\n",
    "        # if \"binary_model\" in model_path:\n",
    "        #     # si le modèle est binaire, on utilise le test_set_binary\n",
    "        #     values = calculMetrics(loaded_model, test_set_binary)\n",
    "        # else:\n",
    "        if \"model_basic_cnn\" in model_path or \"model_mesh_shrinking\" in model_path:\n",
    "            values = calculMetrics(loaded_model, test_set)\n",
    "            # ajout du nom du modèle\n",
    "            values[\"Name\"] = model_path.split(\"\\\\\")[-1].split(\".\")[0]\n",
    "            metrics.append(values)\n",
    "            print(f\"{model_path} done\")"
   ]
  },
  {
   "cell_type": "code",
   "execution_count": null,
   "metadata": {},
   "outputs": [],
   "source": [
    "val = {}\n",
    "# On doit regrouper les métriques ensemble pour les afficher sur le même graphique\n",
    "for metric in metrics:\n",
    "    for j, key in enumerate(metric.keys()):\n",
    "        if val.get(key) is None:\n",
    "            val[key] = []\n",
    "        val[key].append(metric[key])\n",
    "colors = [\"red\", \"blue\", \"green\", \"orange\", \"purple\", \"pink\"]\n",
    "# Affichages des graphiques en barres\n",
    "plt.figure(figsize=(10, 10))\n",
    "for index, key in enumerate(val.keys()):\n",
    "    if key != \"Name\":\n",
    "        plt.subplot(3, 2, index + 1)\n",
    "        bars = plt.bar(val[\"Name\"], val[key], color=colors)\n",
    "        plt.title(key)\n",
    "        plt.xticks(rotation=0)\n",
    "        plt.bar_label(bars, label_type=\"center\", color=\"white\")\n",
    "\n",
    "plt.tight_layout()"
   ]
  },
  {
   "cell_type": "markdown",
   "metadata": {},
   "source": [
    "Les différences entre les scores sont toutes inférieures ou égales 0.03, les différentes métriques sur les deux modèles sont donc très similaire. Les résultats sont tous au-dessus de 0.8 et sont donc très bons. Le premier modèle semble tous de même légèrement meilleur."
   ]
  },
  {
   "cell_type": "markdown",
   "metadata": {},
   "source": [
    "---"
   ]
  },
  {
   "cell_type": "markdown",
   "metadata": {},
   "source": [
    "### 18. <a id='conclusion'>Conclusion</a>"
   ]
  },
  {
   "cell_type": "markdown",
   "metadata": {},
   "source": [
    "<b style=\"color:yellow;\">TODO</b>\n",
    "\n",
    "Écrire la conclusion."
   ]
  },
  {
   "cell_type": "markdown",
   "metadata": {},
   "source": [
    "---"
   ]
  }
 ],
 "metadata": {
  "kernelspec": {
   "display_name": "Python 3",
   "language": "python",
   "name": "python3"
  },
  "language_info": {
   "codemirror_mode": {
    "name": "ipython",
    "version": 3
   },
   "file_extension": ".py",
   "mimetype": "text/x-python",
   "name": "python",
   "nbconvert_exporter": "python",
   "pygments_lexer": "ipython3",
   "version": "3.12.2"
  }
 },
 "nbformat": 4,
 "nbformat_minor": 4
}<|MERGE_RESOLUTION|>--- conflicted
+++ resolved
@@ -2091,11 +2091,7 @@
    "cell_type": "markdown",
    "metadata": {},
    "source": [
-<<<<<<< HEAD
     "À l'aide de la bibliothèque [`visualkeras`](https://github.com/paulgavrikov/visualkeras), nous avons pu réaliser un schéma représentant le modèle que nous avons créé.\n",
-=======
-    "A l'aide de la bibliothèque *visualkeras*, nous avons pu réaliser un schéma représentant le modèle que nous avons créé.\n",
->>>>>>> c30fc8b0
     "\n",
     "![modele](./model_imgs/binary.png)"
    ]
