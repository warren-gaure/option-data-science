--- conflicted
+++ resolved
@@ -1737,7 +1737,6 @@
    "cell_type": "markdown",
    "metadata": {},
    "source": [
-<<<<<<< HEAD
     "À l'aide de la bibliothèque [`visualkeras`](https://github.com/paulgavrikov/visualkeras), nous avons pu réaliser un schéma représentant le modèle que nous avons créé. Le code pour retrouver obtenir le schéma est observable ici : [Lien](#schema)\n",
     "\n",
     "![modele](./model_imgs/first_model.png)"
@@ -1747,8 +1746,6 @@
    "cell_type": "markdown",
    "metadata": {},
    "source": [
-=======
->>>>>>> a9e31e4d
     "**Analyse des résultats :**\n",
     "\n",
     "- L’accuracy d’entraînement progresse régulièrement jusqu’à dépasser les 92%, indiquant que le modèle parvient bien à apprendre les données, malgré la régularisation.\n",
@@ -2103,11 +2100,7 @@
    "cell_type": "markdown",
    "metadata": {},
    "source": [
-<<<<<<< HEAD
     "A l'aide de la bibliothèque [`visualkeras`](https://github.com/paulgavrikov/visualkeras), nous avons pu réaliser un schéma représentant le modèle que nous avons créé. Le code pour retrouver obtenir le schéma est observable ici : [Lien](#schema)\n",
-=======
-    "À l'aide de la bibliothèque [`visualkeras`](https://github.com/paulgavrikov/visualkeras), nous avons pu réaliser un schéma représentant le modèle que nous avons créé.\n",
->>>>>>> a9e31e4d
     "\n",
     "![modele](./model_imgs/binary.png)"
    ]
