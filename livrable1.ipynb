--- conflicted
+++ resolved
@@ -1294,7 +1294,6 @@
    "cell_type": "markdown",
    "metadata": {},
    "source": [
-<<<<<<< HEAD
     "![Images en erreur avec model basique](./results/error_images_basic.png)"
    ]
   },
@@ -1302,10 +1301,7 @@
    "cell_type": "markdown",
    "metadata": {},
    "source": [
-    "<b style=\"color:yellow;\">TODO / explication</b>"
-=======
     "Comme on peut le voir, les peintures et les photos sont souvent confondu par le modèle. On retrouve aussi des textes et des sketchs qui ont été mis dans schématiques. Les schématiques,  quand ils sont colorés, ont été confondus avec des peintures ou des photos. Quand ils sont noir et blanc, ils sont classés en sketchs ou en textes."
->>>>>>> 1cc08e86
    ]
   },
   {
@@ -1892,9 +1888,6 @@
    "cell_type": "markdown",
    "metadata": {},
    "source": [
-<<<<<<< HEAD
-    "---"
-=======
     "A l'aide de la bibliothèque \"visualkeras\", nous avons pu réaliser un schéma représentant le modèle que nous avons créé.\n",
     "\n",
     "![modele](./model_imgs/second_model.png)"
@@ -1905,7 +1898,6 @@
    "metadata": {},
    "source": [
     "──────────────────────────────────────────────────"
->>>>>>> 1cc08e86
    ]
   },
   {
